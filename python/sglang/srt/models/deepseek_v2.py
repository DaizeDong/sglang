--- conflicted
+++ resolved
@@ -359,6 +359,10 @@
     def forward_deepep(
         self, hidden_states: torch.Tensor, forward_batch: ForwardBatch
     ) -> torch.Tensor:
+        # 🔍 TODO: Support EP Analysis
+        if ANALYSIS_MODULE_LOADED and analysis_utils.ANALYSIS_ENABLED:  # 🔍
+            raise NotImplementedError("Analysis not supported for EP")
+
         forward_mode = forward_batch.forward_mode
         shared_output = None
         if is_non_idle_and_non_empty(forward_mode, hidden_states):
@@ -452,30 +456,18 @@
             state.router_logits = None
 
     def op_shared_experts(self, state):
-<<<<<<< HEAD
-        if (self.n_share_experts_fusion == 0) and (
-            (not self._enable_deepep_moe)
-            or is_non_idle_and_non_empty(
-            state.forward_batch.forward_mode, state.hidden_states_mlp_input
-        )
-        ):
-            state.shared_output = self.shared_experts(state.hidden_states_mlp_input)
-
-            if ANALYSIS_MODULE_LOADED:  # 🔍
-                if self.tp_size > 1:  # reduce ahead for accurate recording
-                    state.shared_output = tensor_model_parallel_all_reduce(state.shared_output)
-                record_layer_activation_magnitude("shared_experts_outputs", state.shared_output, self.layer_id)
-
-=======
         hidden_states_mlp_input = state.pop("hidden_states_mlp_input")
         if (self.n_share_experts_fusion == 0) and is_non_idle_and_non_empty(
             state.forward_batch.forward_mode, hidden_states_mlp_input
         ):
             state.shared_output = self.shared_experts(hidden_states_mlp_input)
->>>>>>> b18416fb
+            if ANALYSIS_MODULE_LOADED:  # 🔍
+                if self.tp_size > 1:  # reduce ahead for accurate recording
+                    state.shared_output = tensor_model_parallel_all_reduce(state.shared_output)
+                record_layer_activation_magnitude("shared_experts_outputs", state.shared_output, self.layer_id)
+
         else:
             state.shared_output = None
-
             # 🔍 TODO: Support Shared Expert Fusion & EP Analysis
             if ANALYSIS_MODULE_LOADED and analysis_utils.ANALYSIS_ENABLED:  # 🔍
                 raise NotImplementedError("Analysis not supported for Shared Expert Fusion")
@@ -484,42 +476,6 @@
         router_logits = state.pop("router_logits")
         hidden_states = state.hidden_states_mlp_input
 
-<<<<<<< HEAD
-        if self._enable_deepep_moe:
-            # 🔍 TODO: Support EP Analysis
-            if ANALYSIS_MODULE_LOADED and analysis_utils.ANALYSIS_ENABLED:  # 🔍
-                raise NotImplementedError("Analysis not supported for EP")
-
-            if router_logits is not None:
-                state.topk_weights_local, state.topk_idx_local = select_experts(
-                    hidden_states=hidden_states,
-                    router_logits=router_logits,
-                    top_k=self.top_k,
-                    use_grouped_topk=True,
-                    renormalize=self.renormalize,
-                    topk_group=self.topk_group,
-                    num_expert_group=self.num_expert_group,
-                    correction_bias=self.correction_bias,
-                    routed_scaling_factor=self.routed_scaling_factor,
-                    expert_location_dispatch_info=ExpertLocationDispatchInfo.init_new(
-                        layer_id=self.layer_id,
-                    ),
-                )
-            else:
-                state.topk_idx_local = torch.full(
-                    (0, self.top_k), -1, dtype=torch.int, device=hidden_states.device
-                )
-                state.topk_weights_local = torch.empty(
-                    (0, self.top_k), dtype=torch.float32, device=hidden_states.device
-                )
-
-    def op_dispatch_a(self, state):
-        if self._enable_deepep_moe and (self.ep_size > 1):
-            # 🔍 TODO: Support EP Analysis
-            if ANALYSIS_MODULE_LOADED and analysis_utils.ANALYSIS_ENABLED:  # 🔍
-                raise NotImplementedError("Analysis not supported for EP")
-
-=======
         if router_logits is not None:
             state.topk_weights_local, state.topk_idx_local = select_experts(
                 hidden_states=hidden_states,
@@ -545,7 +501,10 @@
 
     def op_dispatch_a(self, state):
         if self.ep_size > 1:
->>>>>>> b18416fb
+            # 🔍 TODO: Support EP Analysis
+            if ANALYSIS_MODULE_LOADED and analysis_utils.ANALYSIS_ENABLED:  # 🔍
+                raise NotImplementedError("Analysis not supported for EP")
+
             # TODO(ch-wan): allow users to set num_max_dispatch_tokens_per_rank value
             self.deepep_dispatcher.dispatch_a(
                 hidden_states=state.hidden_states_mlp_input,
@@ -556,49 +515,11 @@
             )
 
     def op_dispatch_b(self, state):
-<<<<<<< HEAD
-        if self._enable_deepep_moe and (self.ep_size > 1):
+        if self.ep_size > 1:
             # 🔍 TODO: Support EP Analysis
             if ANALYSIS_MODULE_LOADED and analysis_utils.ANALYSIS_ENABLED:  # 🔍
                 raise NotImplementedError("Analysis not supported for EP")
 
-            (
-                state.hidden_states_experts_input,
-                state.topk_idx_dispatched,
-                state.topk_weights_dispatched,
-                state.reorder_topk_ids,
-                state.num_recv_tokens_per_expert,
-                state.seg_indptr,
-                state.masked_m,
-                state.expected_m,
-            ) = self.deepep_dispatcher.dispatch_b()
-
-    def op_experts(self, state):
-        if self._enable_deepep_moe:
-            state.pop("router_logits")
-            state.hidden_states_experts_output = self.experts(
-                hidden_states=state.pop("hidden_states_experts_input"),
-                topk_idx=state.topk_idx_dispatched,
-                topk_weights=state.topk_weights_dispatched,
-                reorder_topk_ids=state.pop("reorder_topk_ids"),
-                seg_indptr=state.pop("seg_indptr"),
-                masked_m=state.pop("masked_m"),
-                expected_m=state.pop("expected_m"),
-                num_recv_tokens_per_expert=state.pop("num_recv_tokens_per_expert"),
-                forward_mode=state.forward_batch.forward_mode,
-            )
-
-            # 🔍 TODO: Support EP Analysis
-            if ANALYSIS_MODULE_LOADED and analysis_utils.ANALYSIS_ENABLED:  # 🔍
-                raise NotImplementedError("Analysis not supported for EP")
-
-        else:
-            state.hidden_states_experts_output = self.experts(
-                hidden_states=state.pop("hidden_states_mlp_input"),
-                router_logits=state.pop("router_logits"),
-            )
-=======
-        if self.ep_size > 1:
             with get_global_expert_distribution_recorder().with_current_layer(
                 self.layer_id
             ):
@@ -627,23 +548,19 @@
             num_recv_tokens_per_expert=state.pop("num_recv_tokens_per_expert"),
             forward_mode=state.forward_batch.forward_mode,
         )
->>>>>>> b18416fb
-
-            if ANALYSIS_MODULE_LOADED:  # 🔍
-                if self.tp_size > 1:  # reduce ahead for accurate recording
-                    state.hidden_states_experts_output = tensor_model_parallel_all_reduce(state.hidden_states_experts_output)
-                record_layer_activation_magnitude("routed_experts_outputs", state.hidden_states_experts_output, self.layer_id)
+
+        # 🔍 TODO: Check if this is correct!!!!!!!!!!!!!!!!!!!!!!!!!!!!!!!!!!!!!
+        if ANALYSIS_MODULE_LOADED:  # 🔍
+            if self.tp_size > 1:  # reduce ahead for accurate recording
+                state.hidden_states_experts_output = tensor_model_parallel_all_reduce(state.hidden_states_experts_output)
+            record_layer_activation_magnitude("routed_experts_outputs", state.hidden_states_experts_output, self.layer_id)
 
     def op_combine_a(self, state):
-<<<<<<< HEAD
-        if self._enable_deepep_moe and (self.ep_size > 1):
+        if self.ep_size > 1:
             # 🔍 TODO: Support EP Analysis
             if ANALYSIS_MODULE_LOADED and analysis_utils.ANALYSIS_ENABLED:  # 🔍
                 raise NotImplementedError("Analysis not supported for EP")
 
-=======
-        if self.ep_size > 1:
->>>>>>> b18416fb
             self.deepep_dispatcher.combine_a(
                 hidden_states=state.pop("hidden_states_experts_output"),
                 topk_idx=state.pop("topk_idx_dispatched"),
@@ -653,19 +570,14 @@
             )
 
     def op_combine_b(self, state):
-<<<<<<< HEAD
-        if self._enable_deepep_moe and (self.ep_size > 1):
+        if self.ep_size > 1:
             # 🔍 TODO: Support EP Analysis
             if ANALYSIS_MODULE_LOADED and analysis_utils.ANALYSIS_ENABLED:  # 🔍
                 raise NotImplementedError("Analysis not supported for EP")
 
-            state.hidden_states_after_combine = self.deepep_dispatcher.combine_b()
-=======
-        if self.ep_size > 1:
             state.hidden_states_after_combine = self.deepep_dispatcher.combine_b(
                 tbo_subbatch_index=state.get("tbo_subbatch_index"),
             )
->>>>>>> b18416fb
 
     def op_output(self, state):
         final_hidden_states = state.pop("hidden_states_after_combine")
@@ -673,13 +585,11 @@
         if (s := state.pop("shared_output")) is not None:
             final_hidden_states = final_hidden_states + s
 
-<<<<<<< HEAD
+        # 🔍 TODO: Check if this is correct!!!!!!!!!!!!!!!!!!!!!!!!!!!!!!!!!!!!!
         if not ANALYSIS_MODULE_LOADED:  # 🔍
             if (not self._enable_deepep_moe) and (self.tp_size > 1):
                 final_hidden_states = tensor_model_parallel_all_reduce(final_hidden_states)
 
-=======
->>>>>>> b18416fb
         state.hidden_states_mlp_output = final_hidden_states
 
 
@@ -1735,14 +1645,11 @@
         forward_batch: ForwardBatch,
         input_embeds: torch.Tensor = None,
     ) -> torch.Tensor:
-<<<<<<< HEAD
         if ANALYSIS_MODULE_LOADED:  # 🔍
             record_value("input_ids", input_ids)
 
-=======
         total_num_layers = len(self.layers)
         device = input_embeds.device if input_embeds is not None else input_ids.device
->>>>>>> b18416fb
         zero_allocator = BumpAllocator(
             buffer_size=total_num_layers * 2 * (2 if forward_batch.can_run_tbo else 1),
             dtype=torch.float32,
@@ -1863,7 +1770,6 @@
         forward_batch: ForwardBatch,
         input_embeds: torch.Tensor = None,
     ) -> torch.Tensor:
-<<<<<<< HEAD
         if ANALYSIS_MODULE_LOADED and analysis_utils.ANALYSIS_ENABLED:  # 🔍
             with analysis_utils.ANALYSIS_CACHE_LOCK:
                 # add a lock here as the generation and saving are asynchronous (this will lag the generation speed, but it's the only way for bug-free recording)
@@ -1883,9 +1789,6 @@
 
         else:  # vanilla forward without analysis
             hidden_states = self.model(input_ids, positions, forward_batch, input_embeds)
-=======
-        hidden_states = self.model(input_ids, positions, forward_batch, input_embeds)
->>>>>>> b18416fb
 
         return self.logits_processor(
             input_ids, hidden_states, self.lm_head, forward_batch
