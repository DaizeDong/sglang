--- conflicted
+++ resolved
@@ -15,13 +15,10 @@
 # Adapted from:
 # https://github.com/vllm-project/vllm/blob/fb6af8bc086328ca6659e72d11ffd4309ce4de22/vllm/model_executor/models/deepseek_v2.py
 """Inference-only DeepseekV2 model."""
-<<<<<<< HEAD
 import math
 import re
-=======
 
 import logging
->>>>>>> 804d9f2e
 import os
 from typing import Any, Dict, Iterable, Optional, Tuple
 
@@ -94,7 +91,6 @@
 
 expert_distribution_recorder = ExpertDistributionRecorder()
 
-<<<<<<< HEAD
 try:  # 🔍
     import analysis_utils
     from analysis_utils import (
@@ -109,6 +105,8 @@
 except Exception as e:
     PID = os.getpid()
     ANALYSIS_MODULE_LOADED = False
+
+logger = logging.getLogger(__name__)
 
 
 @torch._dynamo.disable
@@ -176,10 +174,6 @@
             ANALYSIS_CACHE_STATIC[name][layer_idx] = {}
         pow_value = torch.pow(value.abs(), p)  # take the abs first
         ANALYSIS_CACHE_STATIC[name][layer_idx][param_name] = (pow_value.min().cpu(), pow_value.mean().cpu(), pow_value.max().cpu())  # calculate the min, mean and max
-
-=======
-logger = logging.getLogger(__name__)
->>>>>>> 804d9f2e
 
 
 class DeepseekV2MLP(nn.Module):
@@ -303,15 +297,12 @@
             topk_group=config.topk_group,
             correction_bias=self.gate.e_score_correction_bias,
             prefix=add_prefix("experts", prefix),
-<<<<<<< HEAD
             layer_idx=layer_idx,  # 🔍
-=======
             **(
                 dict(deepep_mode=DeepEPMode[global_server_args_dict["deepep_mode"]])
                 if global_server_args_dict["enable_deepep_moe"]
                 else {}
             ),
->>>>>>> 804d9f2e
         )
 
         if config.n_shared_experts is not None and self.n_share_experts_fusion == 0:
@@ -374,11 +365,10 @@
             return self.forward_deepep(hidden_states, forward_mode)
 
     def forward_normal(self, hidden_states: torch.Tensor) -> torch.Tensor:
-<<<<<<< HEAD
         if ANALYSIS_MODULE_LOADED:  # 🔍
             record_layer_value("router_inputs", hidden_states, self.layer_idx)
 
-        if self.n_shared_experts is not None:
+        if self.n_shared_experts is not None and self.n_share_experts_fusion == 0:
             shared_output = self.shared_experts(hidden_states)
 
             if ANALYSIS_MODULE_LOADED:  # 🔍
@@ -386,12 +376,13 @@
                     shared_output = tensor_model_parallel_all_reduce(shared_output)
                 record_layer_magnitude("shared_experts_outputs", shared_output, self.layer_idx)
 
-=======
-        if self.n_shared_experts is not None and self.n_share_experts_fusion == 0:
-            shared_output = self.shared_experts(hidden_states)
         else:
             shared_output = None
->>>>>>> 804d9f2e
+
+            # 🔍 TODO: Support Shared Expert Fusion
+            if ANALYSIS_MODULE_LOADED and analysis_utils.ANALYSIS_ENABLED:  # 🔍
+                raise NotImplementedError("Analysis not supported for Shared Expert Fusion")
+
         # router_logits: (num_tokens, n_experts)
         router_logits = self.gate(hidden_states)
         final_hidden_states = (
