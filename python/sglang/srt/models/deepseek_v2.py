--- conflicted
+++ resolved
@@ -82,7 +82,8 @@
 else:
     from vllm import _custom_ops as ops
 
-<<<<<<< HEAD
+expert_distribution_recorder = ExpertDistributionRecorder()
+
 try:  # 🔍
     import analysis_utils
     from analysis_utils import (
@@ -149,9 +150,6 @@
     if value_name not in ANALYSIS_CACHE_STATIC:
         ANALYSIS_CACHE_STATIC[value_name] = {}
     ANALYSIS_CACHE_STATIC[value_name][layer_idx] = value.clone().cpu()
-=======
-expert_distribution_recorder = ExpertDistributionRecorder()
->>>>>>> d89c0e4b
 
 
 class DeepseekV2MLP(nn.Module):
@@ -318,14 +316,6 @@
                 async_finish=True,  # TODO
             )
 
-<<<<<<< HEAD
-    def forward(self, hidden_states: torch.Tensor) -> torch.Tensor:
-        if ANALYSIS_MODULE_LOADED:  # 🔍
-            record_layer_value("router_inputs", hidden_states, self.layer_idx)
-
-        num_tokens, hidden_dim = hidden_states.shape
-        hidden_states = hidden_states.view(-1, hidden_dim)
-=======
     def forward(
         self, hidden_states: torch.Tensor, forward_mode: Optional[ForwardMode] = None
     ) -> torch.Tensor:
@@ -335,7 +325,9 @@
             return self.forward_deepep(hidden_states, forward_mode)
 
     def forward_normal(self, hidden_states: torch.Tensor) -> torch.Tensor:
->>>>>>> d89c0e4b
+        if ANALYSIS_MODULE_LOADED:  # 🔍
+            record_layer_value("router_inputs", hidden_states, self.layer_idx)
+
         if self.n_shared_experts is not None:
             shared_output = self.shared_experts(hidden_states)
 
@@ -358,19 +350,20 @@
 
         if shared_output is not None:
             final_hidden_states = final_hidden_states + shared_output
-<<<<<<< HEAD
+        if self.tp_size > 1:
+            final_hidden_states = tensor_model_parallel_all_reduce(final_hidden_states)
 
         if not ANALYSIS_MODULE_LOADED:  # 🔍
             if self.tp_size > 1:
                 final_hidden_states = tensor_model_parallel_all_reduce(final_hidden_states)
-=======
-        if self.tp_size > 1:
-            final_hidden_states = tensor_model_parallel_all_reduce(final_hidden_states)
         return final_hidden_states
 
     def forward_deepep(
         self, hidden_states: torch.Tensor, forward_mode: ForwardMode
     ) -> torch.Tensor:
+        if ANALYSIS_MODULE_LOADED:  # 🔍
+            record_layer_value("router_inputs", hidden_states, self.layer_idx)
+
         shared_output = None
         topk_idx = torch.full(
             (0, self.top_k), -1, dtype=torch.int, device=hidden_states.device
@@ -378,6 +371,11 @@
         topk_weights = torch.empty(
             (0, self.top_k), dtype=torch.float32, device=hidden_states.device
         )
+
+        # TODO: Support EP Analysis
+        if ANALYSIS_MODULE_LOADED and analysis_utils.ANALYSIS_ENABLED:  # 🔍
+            raise NotImplementedError("Analysis not supported for EP")
+
         if forward_mode is not None and not forward_mode.is_idle():
             # router_logits: (num_tokens, n_experts)
             router_logits = self.gate(hidden_states)
@@ -418,7 +416,6 @@
             )
         if shared_output is not None:
             final_hidden_states = final_hidden_states + shared_output
->>>>>>> d89c0e4b
 
         return final_hidden_states
 
@@ -1175,25 +1172,13 @@
         if get_tensor_model_parallel_world_size() > 1:
             # all gather and all reduce
             if self.dp_size != 1:
-<<<<<<< HEAD
-                if get_attention_tp_rank() == 0:
-                    hidden_states += residual
-                hidden_states, local_hidden_states = (
-                    forward_batch.gathered_buffer,
-                    hidden_states,
-                )
-                dp_gather_partial(hidden_states, local_hidden_states, forward_batch)
-                dp_scatter(residual, hidden_states, forward_batch)
-
-                if ANALYSIS_MODULE_LOADED:  # 🔍
-                    record_layer_magnitude("attn_outputs", hidden_states, self.layer_idx)
-                    record_layer_magnitude("attn_residual_outputs", hidden_states + residual.to(torch.float32), self.layer_idx)
-
-                hidden_states = self.post_attention_layernorm(hidden_states)
-=======
                 if global_server_args_dict["enable_deepep_moe"] and isinstance(
                     self.mlp, DeepseekV2MoE
                 ):
+                    # TODO: Support EP Analysis
+                    if ANALYSIS_MODULE_LOADED and analysis_utils.ANALYSIS_ENABLED:  # 🔍
+                        raise NotImplementedError("Analysis not supported for EP")
+
                     if hidden_states.shape[0] != 0:
                         hidden_states, residual = self.post_attention_layernorm(
                             hidden_states, residual
@@ -1209,8 +1194,12 @@
                     )
                     dp_gather_partial(hidden_states, local_hidden_states, forward_batch)
                     dp_scatter(residual, hidden_states, forward_batch)
+
+                    if ANALYSIS_MODULE_LOADED:  # 🔍
+                        record_layer_magnitude("attn_outputs", hidden_states, self.layer_idx)
+                        record_layer_magnitude("attn_residual_outputs", hidden_states + residual.to(torch.float32), self.layer_idx)
+
                     hidden_states = self.post_attention_layernorm(hidden_states)
->>>>>>> d89c0e4b
             else:
                 hidden_states = tensor_model_parallel_all_reduce(hidden_states)
 
