import logging
from typing import Callable, List, Optional, Tuple

import torch
from torch.nn import Module

from sglang.srt.layers.quantization.deep_gemm import _ENABLE_JIT_DEEPGEMM
from sglang.srt.managers.expert_location import get_global_expert_location_metadata
from sglang.srt.managers.expert_location_dispatch import ExpertLocationDispatchInfo
from sglang.srt.managers.schedule_batch import global_server_args_dict

try:
    from deep_gemm import (
        get_col_major_tma_aligned_tensor,
        m_grouped_gemm_fp8_fp8_bf16_nt_contiguous,
        m_grouped_gemm_fp8_fp8_bf16_nt_masked,
    )
    from sgl_kernel import silu_and_mul

    from sglang.srt.layers.quantization.fp8_kernel import (
        sglang_per_token_group_quant_fp8,
    )

    use_deep_gemm = True
except ImportError:
    use_deep_gemm = False

from sglang.srt.custom_op import CustomOp
from sglang.srt.distributed import (
    get_tensor_model_parallel_rank,
    get_tensor_model_parallel_world_size,
)
from sglang.srt.layers.moe.ep_moe.kernels import (
    ep_gather,
    ep_scatter,
    gelu_and_mul_triton_kernel,
    grouped_gemm_triton,
    post_reorder_triton_kernel,
    pre_reorder_triton_kernel,
    run_moe_ep_preproess,
    silu_and_mul_masked_post_quant_fwd,
    silu_and_mul_triton_kernel,
    tma_align_input_scale,
)
from sglang.srt.layers.moe.fused_moe_triton import FusedMoeWeightScaleSupported
from sglang.srt.layers.moe.fused_moe_triton.layer import FusedMoE, FusedMoEMethodBase
from sglang.srt.layers.moe.topk import select_experts
from sglang.srt.layers.quantization.base_config import (
    QuantizationConfig,
    QuantizeMethodBase,
)
from sglang.srt.layers.quantization.fp8 import Fp8Config, Fp8MoEMethod
from sglang.srt.layers.quantization.fp8_kernel import scaled_fp8_quant
from sglang.srt.model_executor.forward_batch_info import ForwardMode
from sglang.srt.utils import DeepEPMode, dispose_tensor, is_hip, set_weight_attrs

_is_hip = is_hip()

if _is_hip:
    from vllm._custom_ops import scaled_fp8_quant

logger = logging.getLogger(__name__)


class GroupedGemmRunner(torch.nn.Module):
    flashinfer_gemm_warpper = None

    def __init__(self, device, use_flashinfer: bool = False):
        super().__init__()
        self.device = device
        self.use_flashinfer = use_flashinfer
        if self.use_flashinfer and GroupedGemmRunner.flashinfer_gemm_warpper is None:
            GroupedGemmRunner._init_flashinfer_wrapper(device)

    @classmethod
    def _init_flashinfer_wrapper(cls, device):
        from flashinfer import SegmentGEMMWrapper

        workspace_buffer = torch.empty(
            128 * 1024 * 1024, dtype=torch.int8, device=device
        )
        cls.flashinfer_gemm_warpper = SegmentGEMMWrapper(workspace_buffer)

    # c = a * b
    def forward(
        self,
        a: torch.Tensor,
        b: torch.Tensor,
        c: torch.Tensor,
        batch_size: int,
        weight_column_major: bool,
        seg_indptr: Optional[torch.Tensor] = None,
        weight_indices: Optional[torch.Tensor] = None,
        use_fp8_w8a8: bool = False,
        scale_a: torch.Tensor = None,
        scale_b: torch.Tensor = None,
        block_shape: Optional[List[int]] = None,
        c_dtype=None,
    ):
        if self.use_flashinfer:
            # TODO: flashinfer
            assert False
            assert GroupedGemmRunner.flashinfer_gemm_warpper is not None
            c = GroupedGemmRunner.flashinfer_gemm_warpper.run(
                x=a,
                weights=b,
                batch_size=batch_size,
                weight_column_major=weight_column_major,
                seg_indptr=seg_indptr,
                weight_indices=weight_indices,
            )
        else:
            assert weight_column_major == True
            c = grouped_gemm_triton(
                a,
                b,
                c,
                batch_size,
                weight_column_major,
                seg_indptr,
                weight_indices,
                use_fp8_w8a8,
                scale_a,
                scale_b,
                block_shape=block_shape,
                c_dtype=c_dtype,
            )
        return c


class EPMoE(torch.nn.Module):
    """
    MoE Expert Parallel Impl


    """

    def __init__(
        self,
        num_experts: int,
        top_k: int,
        hidden_size: int,
        intermediate_size: int,
        layer_id: int,
        params_dtype: Optional[torch.dtype] = None,
        renormalize: bool = True,
        use_grouped_topk: bool = False,
        num_expert_group: Optional[int] = None,
        topk_group: Optional[int] = None,
        quant_config: Optional[QuantizationConfig] = None,
        tp_size: Optional[int] = None,
        prefix: str = "",
        correction_bias: Optional[torch.Tensor] = None,
        custom_routing_function: Optional[Callable] = None,
        activation: str = "silu",
        routed_scaling_factor: Optional[float] = None,
        layer_idx: Optional[int] = None,  # 🔍
    ):
        super().__init__()

        if params_dtype is None:
            params_dtype = torch.get_default_dtype()

        self.tp_size = (
            tp_size if tp_size is not None else get_tensor_model_parallel_world_size()
        )
        self.tp_rank = get_tensor_model_parallel_rank()

        self.layer_id = layer_id
        self.num_experts = num_experts
        assert self.num_experts % self.tp_size == 0
        self.num_experts_per_partition = self.num_experts // self.tp_size
        self.start_expert_id = self.tp_rank * self.num_experts_per_partition
        self.end_expert_id = self.start_expert_id + self.num_experts_per_partition - 1

        self.top_k = top_k
        self.intermediate_size = intermediate_size
        self.renormalize = renormalize
        self.use_grouped_topk = use_grouped_topk
        if self.use_grouped_topk:
            assert num_expert_group is not None and topk_group is not None
        self.num_expert_group = num_expert_group
        self.topk_group = topk_group
        self.correction_bias = correction_bias
        self.custom_routing_function = custom_routing_function
        self.activation = activation
        self.routed_scaling_factor = routed_scaling_factor
        self.layer_idx = layer_idx  # 🔍

        if quant_config is None:
            self.quant_method: Optional[QuantizeMethodBase] = UnquantizedEPMoEMethod()
            self.use_fp8_w8a8 = False
            self.use_block_quant = False
            self.block_shape = None
            self.activation_scheme = None
        else:
            self.quant_method: Optional[QuantizeMethodBase] = Fp8EPMoEMethod(
                quant_config
            )
            self.use_fp8_w8a8 = True
            self.use_block_quant = getattr(self.quant_method, "block_quant", False)
            self.block_shape = (
                self.quant_method.quant_config.weight_block_size
                if self.use_block_quant
                else None
            )
            self.fp8_dtype = torch.float8_e4m3fn
            self.activation_scheme = quant_config.activation_scheme

        self.quant_method.create_weights(
            layer=self,
            num_experts_per_partition=self.num_experts_per_partition,
            hidden_size=hidden_size,
            intermediate_size=self.intermediate_size,
            params_dtype=params_dtype,
            weight_loader=self.weight_loader,
        )

        self.grouped_gemm_runner = None

    def forward(self, hidden_states: torch.Tensor, router_logits: torch.Tensor):
        hidden_states_shape = hidden_states.shape
        hidden_states_dtype = hidden_states.dtype
        hidden_states_device = hidden_states.device

        assert self.quant_method is not None

        if self.grouped_gemm_runner is None:
            self.grouped_gemm_runner = GroupedGemmRunner(
                hidden_states.device,
                use_flashinfer=False,  # TODO: use flashinfer
            )

        topk_weights, topk_ids = select_experts(
            hidden_states=hidden_states,
            router_logits=router_logits,
            top_k=self.top_k,
            use_grouped_topk=self.use_grouped_topk,
            renormalize=self.renormalize,
            topk_group=self.topk_group,
            num_expert_group=self.num_expert_group,
            correction_bias=self.correction_bias,
            custom_routing_function=self.custom_routing_function,
            routed_scaling_factor=self.routed_scaling_factor,
<<<<<<< HEAD
            layer_idx=self.layer_idx,  # 🔍
=======
            expert_location_dispatch_info=ExpertLocationDispatchInfo.init_new(
                layer_id=self.layer_id,
            ),
>>>>>>> 5c0b38f3
        )

        reorder_topk_ids, src2dst, seg_indptr = run_moe_ep_preproess(
            topk_ids, self.num_experts
        )

        gateup_input = torch.empty(
            (int(hidden_states.shape[0] * self.top_k), hidden_states.shape[1]),
            device=hidden_states.device,
            dtype=(
                self.fp8_dtype
                if (self.use_fp8_w8a8 and not self.use_block_quant)
                else hidden_states.dtype
            ),
        )
        if self.activation_scheme == "dynamic" and not self.use_block_quant:
            max_value = (
                torch.max(hidden_states)
                .repeat(self.num_experts_per_partition)
                .to(torch.float32)
            )
            self.w13_input_scale = max_value / torch.finfo(self.fp8_dtype).max

        # PreReorder
        pre_reorder_triton_kernel[(hidden_states.shape[0],)](
            hidden_states,
            gateup_input,
            src2dst,
            topk_ids,
            self.w13_input_scale,
            self.start_expert_id,
            self.end_expert_id,
            self.top_k,
            hidden_states.shape[1],
            BLOCK_SIZE=512,
        )
        dispose_tensor(hidden_states)

        seg_indptr_cur_rank = seg_indptr[self.start_expert_id : self.end_expert_id + 2]
        weight_indices_cur_rank = torch.arange(
            0,
            self.num_experts_per_partition,
            device=hidden_states_device,
            dtype=torch.int64,
        )
        # GroupGemm-0
        gateup_output = self.grouped_gemm_runner(
            a=gateup_input,
            b=self.w13_weight,
            c=None,
            c_dtype=hidden_states_dtype,
            batch_size=self.num_experts_per_partition,
            weight_column_major=True,
            seg_indptr=seg_indptr_cur_rank,
            weight_indices=weight_indices_cur_rank,
            use_fp8_w8a8=self.use_fp8_w8a8,
            scale_a=self.w13_input_scale,
            scale_b=(
                self.w13_weight_scale_inv
                if self.use_block_quant
                else self.w13_weight_scale
            ),
            block_shape=self.block_shape,
        )
        del gateup_input

        # Act
        down_input = torch.empty(
            gateup_output.shape[0],
            gateup_output.shape[1] // 2,
            device=gateup_output.device,
            dtype=(
                self.fp8_dtype
                if (self.use_fp8_w8a8 and not self.use_block_quant)
                else hidden_states_dtype
            ),
        )
        if self.w2_input_scale is None and not self.use_block_quant:
            self.w2_input_scale = torch.ones(
                self.num_experts_per_partition,
                dtype=torch.float32,
                device=hidden_states_device,
            )

        if self.activation == "silu":
            silu_and_mul_triton_kernel[(gateup_output.shape[0],)](
                gateup_output,
                down_input,
                gateup_output.shape[1],
                reorder_topk_ids,
                self.w2_input_scale,
                self.start_expert_id,
                self.end_expert_id,
                BLOCK_SIZE=512,
            )
        elif self.activation == "gelu":
            gelu_and_mul_triton_kernel[(gateup_output.shape[0],)](
                gateup_output,
                down_input,
                gateup_output.shape[1],
                reorder_topk_ids,
                self.w2_input_scale,
                self.start_expert_id,
                self.end_expert_id,
                BLOCK_SIZE=512,
            )
        else:
            raise ValueError(f"Unsupported activation: {self.activation=}")
        del gateup_output

        # GroupGemm-1
        down_output = torch.empty(
            down_input.shape[0],
            self.w2_weight.shape[1],
            device=hidden_states_device,
            dtype=hidden_states_dtype,
        )
        down_output = self.grouped_gemm_runner(
            a=down_input,
            b=self.w2_weight,
            c=down_output,
            batch_size=self.num_experts_per_partition,
            weight_column_major=True,
            seg_indptr=seg_indptr_cur_rank,
            weight_indices=weight_indices_cur_rank,
            use_fp8_w8a8=self.use_fp8_w8a8,
            scale_a=self.w2_input_scale,
            scale_b=(
                self.w2_weight_scale_inv
                if self.use_block_quant
                else self.w2_weight_scale
            ),
            block_shape=self.block_shape,
        )
        del down_input

        # PostReorder
        output = torch.empty(
            hidden_states_shape, dtype=hidden_states_dtype, device=hidden_states_device
        )
        post_reorder_triton_kernel[(hidden_states_shape[0],)](
            down_output,
            output,
            src2dst,
            topk_ids,
            topk_weights,
            self.start_expert_id,
            self.end_expert_id,
            self.top_k,
            hidden_states_shape[1],
            BLOCK_SIZE=512,
        )
        return output

    @classmethod
    def make_expert_params_mapping(
        cls,
        ckpt_gate_proj_name: str,
        ckpt_down_proj_name: str,
        ckpt_up_proj_name: str,
        num_experts: int,
    ) -> List[Tuple[str, str, int, str]]:
        return [
            # (param_name, weight_name, expert_id, shard_id)
            (
                (
                    "experts.w13_"
                    if weight_name in [ckpt_gate_proj_name, ckpt_up_proj_name]
                    else "experts.w2_"
                ),
                f"experts.{expert_id}.{weight_name}.",
                expert_id,
                shard_id,
            )
            for expert_id in range(num_experts)
            for shard_id, weight_name in [
                ("w1", ckpt_gate_proj_name),
                ("w2", ckpt_down_proj_name),
                ("w3", ckpt_up_proj_name),
            ]
        ]

    def weight_loader(
        self,
        param: torch.nn.Parameter,
        loaded_weight: torch.Tensor,
        weight_name: str,
        shard_id: str,
        expert_id: int,
    ) -> None:
        physical_expert_ids = (
            get_global_expert_location_metadata().logical_to_all_physical(
                self.layer_id, expert_id
            )
        )
        for physical_expert_id in physical_expert_ids:
            self._weight_loader_physical(
                param=param,
                loaded_weight=loaded_weight,
                weight_name=weight_name,
                shard_id=shard_id,
                expert_id=physical_expert_id,
            )

    def _weight_loader_physical(
        self,
        param: torch.nn.Parameter,
        loaded_weight: torch.Tensor,
        weight_name: str,
        shard_id: str,
        expert_id: int,
    ) -> None:
        if expert_id < self.start_expert_id or expert_id > self.end_expert_id:
            return
        expert_id = expert_id - self.start_expert_id

        if shard_id not in ("w1", "w2", "w3"):
            raise ValueError(
                f"shard_id must be ['w1','w2','w3'] but " f"got {shard_id}."
            )

        # Special case for fp8 scales.
        if "scale" in weight_name:
            self._load_fp8_scale(
                param.data,
                loaded_weight,
                weight_name,
                shard_id,
                expert_id,
            )
            return

        if shard_id == "w2":
            param.data[expert_id] = loaded_weight
        elif shard_id == "w1":
            param.data[expert_id][: self.intermediate_size, :] = loaded_weight
        elif shard_id == "w3":
            param.data[expert_id][self.intermediate_size :, :] = loaded_weight
        else:
            raise ValueError(f"Expected shard_id w1,w2 or w3 but got {shard_id}")

    def _load_fp8_scale(
        self,
        param: torch.nn.Parameter,
        loaded_weight: torch.Tensor,
        weight_name: str,
        shard_id: str,
        expert_id: int,
    ) -> None:
        param_data = param.data

        # Input scales can be loaded directly and should be equal.
        if "input_scale" in weight_name:
            if (
                param_data[expert_id] != 1
                and (param_data[expert_id] - loaded_weight).abs() > 1e-5
            ):
                raise ValueError(
                    "input_scales of w1 and w3 of a layer "
                    f"must be equal. But got {param_data[expert_id]} "
                    f"vs. {loaded_weight}"
                )
            param_data[expert_id] = loaded_weight
        # Weight scales
        elif "weight_scale" in weight_name:
            if self.use_block_quant:
                block_n, block_k = self.block_shape[0], self.block_shape[1]
                if shard_id == "w1":
                    param_data[expert_id][
                        : (self.intermediate_size + block_n - 1) // block_n, :
                    ] = loaded_weight
                elif shard_id == "w3":
                    param_data[expert_id][
                        (self.intermediate_size + block_n - 1) // block_n :, :
                    ] = loaded_weight
                else:  # w2
                    param_data[expert_id] = loaded_weight
            # If we are in merged column case (gate_up_proj)
            else:
                if shard_id in ("w1", "w3"):
                    # We have to keep the weight scales of w1 and w3 because
                    # we need to re-quantize w1/w3 weights after weight loading.
                    idx = 0 if shard_id == "w1" else 1
                    param_data[expert_id][idx] = loaded_weight

                # If we are in the row parallel case (down_proj)
                else:
                    param_data[expert_id] = loaded_weight


class UnquantizedEPMoEMethod(FusedMoEMethodBase, CustomOp):

    def create_weights(
        self,
        layer: torch.nn.Module,
        num_experts_per_partition: int,
        hidden_size: int,
        intermediate_size: int,
        params_dtype: torch.dtype,
        **extra_weight_attrs,
    ):
        # Fused gate_up_proj (column parallel)
        w13_weight = torch.nn.Parameter(
            torch.empty(
                num_experts_per_partition,
                2 * intermediate_size,
                hidden_size,
                dtype=params_dtype,
            ),
            requires_grad=False,
        )
        layer.register_parameter("w13_weight", w13_weight)
        set_weight_attrs(w13_weight, extra_weight_attrs)

        # down_proj (row parallel)
        w2_weight = torch.nn.Parameter(
            torch.empty(
                num_experts_per_partition,
                hidden_size,
                intermediate_size,
                dtype=params_dtype,
            ),
            requires_grad=False,
        )
        layer.register_parameter("w2_weight", w2_weight)
        set_weight_attrs(w2_weight, extra_weight_attrs)

        # scale
        ones_tensor = torch.ones(num_experts_per_partition, dtype=torch.float32)
        w13_input_scale = torch.nn.Parameter(
            ones_tensor,
            requires_grad=False,
        )
        layer.register_parameter("w13_input_scale", w13_input_scale)
        set_weight_attrs(w13_input_scale, extra_weight_attrs)

        w2_input_scale = torch.nn.Parameter(
            ones_tensor,
            requires_grad=False,
        )
        layer.register_parameter("w2_input_scale", w2_input_scale)
        set_weight_attrs(w2_input_scale, extra_weight_attrs)

        w13_weight_scale = torch.nn.Parameter(
            ones_tensor,
            requires_grad=False,
        )
        layer.register_parameter("w13_weight_scale", w13_weight_scale)
        set_weight_attrs(w13_weight_scale, extra_weight_attrs)

        w2_weight_scale = torch.nn.Parameter(
            ones_tensor,
            requires_grad=False,
        )
        layer.register_parameter("w2_weight_scale", w2_weight_scale)
        set_weight_attrs(w2_weight_scale, extra_weight_attrs)

    def apply(
        self,
        layer: torch.nn.Module,
        x: torch.Tensor,
        router_logits: torch.Tensor,
        top_k: int,
        renormalize: bool,
        use_grouped_topk: bool,
        topk_group: Optional[int] = None,
        num_expert_group: Optional[int] = None,
        custom_routing_function: Optional[Callable] = None,
    ) -> torch.Tensor:
        raise NotImplementedError


class Fp8EPMoEMethod(Fp8MoEMethod):
    """MoE method for FP8.
    Supports loading FP8 checkpoints with static weight scale and
    dynamic/static activation scale.

    Args:
        quant_config: The quantization config.
    """

    def __init__(self, quant_config: Fp8Config):
        self.quant_config = quant_config
        self.block_quant = self.quant_config.weight_block_size is not None

    def create_weights(
        self,
        layer: Module,
        num_experts_per_partition: int,
        hidden_size: int,
        intermediate_size: int,
        params_dtype: torch.dtype,
        **extra_weight_attrs,
    ):

        if self.quant_config.is_checkpoint_fp8_serialized:
            params_dtype = torch.float8_e4m3fn

        tp_size = get_tensor_model_parallel_world_size()
        if self.block_quant:
            block_n, block_k = (
                self.quant_config.weight_block_size[0],
                self.quant_config.weight_block_size[1],
            )
            # NOTE(HandH1998): To ensure proper alignment of the block-wise quantization scales, the output_size of the weights for both the gate and up layers must be divisible by block_n.
            # Required by column parallel or enabling merged weights
            if intermediate_size % block_n != 0:
                raise ValueError(
                    f"The output_size of gate's and up's weight = "
                    f"{intermediate_size} is not divisible by "
                    f"weight quantization block_n = {block_n}."
                )
            if tp_size > 1:
                # Required by row parallel
                if intermediate_size % block_k != 0:
                    raise ValueError(
                        f"The input_size of down's weight = "
                        f"{intermediate_size} is not divisible by "
                        f"weight quantization block_k = {block_k}."
                    )

        # WEIGHTS
        w13_weight = torch.nn.Parameter(
            torch.empty(
                num_experts_per_partition,
                2 * intermediate_size,
                hidden_size,
                dtype=params_dtype,
            ),
            requires_grad=False,
        )
        layer.register_parameter("w13_weight", w13_weight)
        set_weight_attrs(w13_weight, extra_weight_attrs)

        w2_weight = torch.nn.Parameter(
            torch.empty(
                num_experts_per_partition,
                hidden_size,
                intermediate_size,
                dtype=params_dtype,
            ),
            requires_grad=False,
        )
        layer.register_parameter("w2_weight", w2_weight)
        set_weight_attrs(w2_weight, extra_weight_attrs)

        # WEIGHT_SCALES
        if self.block_quant:
            w13_weight_scale = torch.nn.Parameter(
                torch.ones(
                    num_experts_per_partition,
                    2 * ((intermediate_size + block_n - 1) // block_n),
                    (hidden_size + block_k - 1) // block_k,
                    dtype=torch.float32,
                ),
                requires_grad=False,
            )
            w2_weight_scale = torch.nn.Parameter(
                torch.ones(
                    num_experts_per_partition,
                    (hidden_size + block_n - 1) // block_n,
                    (intermediate_size + block_k - 1) // block_k,
                    dtype=torch.float32,
                ),
                requires_grad=False,
            )
            layer.register_parameter("w13_weight_scale_inv", w13_weight_scale)
            layer.register_parameter("w2_weight_scale_inv", w2_weight_scale)
            assert self.quant_config.activation_scheme == "dynamic"
        else:
            # WEIGHT_SCALES
            # Allocate 2 scales for w1 and w3 respectively.
            w13_weight_scale = torch.nn.Parameter(
                torch.ones(num_experts_per_partition, 2, dtype=torch.float32),
                requires_grad=False,
            )
            layer.register_parameter("w13_weight_scale", w13_weight_scale)

            w2_weight_scale = torch.nn.Parameter(
                torch.ones(num_experts_per_partition, dtype=torch.float32),
                requires_grad=False,
            )
            layer.register_parameter("w2_weight_scale", w2_weight_scale)
        # Add the quantization method used (per tensor/grouped/channel)
        # to ensure the weight scales are loaded in properly
        extra_weight_attrs.update(
            {"quant_method": FusedMoeWeightScaleSupported.BLOCK.value}
            if self.block_quant
            else {"quant_method": FusedMoeWeightScaleSupported.TENSOR.value}
        )
        # If loading fp8 checkpoint, pass the weight loaders.
        # If loading an fp16 checkpoint, do not (we will quantize in
        #   process_weights_after_loading()
        if self.quant_config.is_checkpoint_fp8_serialized:
            set_weight_attrs(w13_weight_scale, extra_weight_attrs)
            set_weight_attrs(w2_weight_scale, extra_weight_attrs)

        # INPUT_SCALES
        if self.quant_config.activation_scheme == "static":
            if not self.quant_config.is_checkpoint_fp8_serialized:
                raise ValueError(
                    "Found static activation scheme for checkpoint that "
                    "was not serialized fp8."
                )

            w13_input_scale = torch.nn.Parameter(
                torch.ones(num_experts_per_partition, dtype=torch.float32),
                requires_grad=False,
            )
            layer.register_parameter("w13_input_scale", w13_input_scale)
            set_weight_attrs(w13_input_scale, extra_weight_attrs)

            w2_input_scale = torch.nn.Parameter(
                torch.ones(num_experts_per_partition, dtype=torch.float32),
                requires_grad=False,
            )
            layer.register_parameter("w2_input_scale", w2_input_scale)
            set_weight_attrs(w2_input_scale, extra_weight_attrs)

        else:
            layer.w13_input_scale = None
            layer.w2_input_scale = None

    def process_weights_after_loading(self, layer: Module) -> None:

        # If checkpoint is fp16, quantize in place.
        if not self.quant_config.is_checkpoint_fp8_serialized:
            # If rocm, use float8_e4m3fnuz as dtype
            fp8_dtype = torch.float8_e4m3fnuz if _is_hip else torch.float8_e4m3fn
            w13_weight = torch.empty_like(layer.w13_weight.data, dtype=fp8_dtype)
            w2_weight = torch.empty_like(layer.w2_weight.data, dtype=fp8_dtype)

            layer.w13_weight_scale = torch.nn.Parameter(
                torch.ones(
                    layer.num_experts_per_partition,
                    dtype=torch.float32,
                    device=w13_weight.device,
                ),
                requires_grad=False,
            )

            for expert in range(layer.num_experts_per_partition):
                w13_weight[expert, :, :], layer.w13_weight_scale[expert] = (
                    scaled_fp8_quant(layer.w13_weight.data[expert, :, :])
                )
                w2_weight[expert, :, :], layer.w2_weight_scale[expert] = (
                    scaled_fp8_quant(layer.w2_weight.data[expert, :, :])
                )
            layer.w13_weight = torch.nn.Parameter(w13_weight, requires_grad=False)
            layer.w2_weight = torch.nn.Parameter(w2_weight, requires_grad=False)
            return

        # If checkpoint is fp8, we need to handle that the
        # MoE kernels require single activation scale and single weight
        # scale for w13 per expert.
        else:
            if self.quant_config.activation_scheme == "static":
                if layer.w13_input_scale is None or layer.w2_input_scale is None:
                    raise ValueError(
                        "QuantConfig has static quantization, but found "
                        "activation scales are None."
                    )
                layer.w13_weight_scale = torch.nn.Parameter(
                    torch.max(layer.w13_weight_scale, dim=1).values,
                    requires_grad=False,
                )
            return

    def apply(
        self,
        layer: torch.nn.Module,
        x: torch.Tensor,
        router_logits: torch.Tensor,
        top_k: int,
        renormalize: bool,
        use_grouped_topk: bool,
        topk_group: Optional[int] = None,
        num_expert_group: Optional[int] = None,
        custom_routing_function: Optional[Callable] = None,
    ) -> torch.Tensor:
        raise NotImplementedError


class DeepEPMoE(EPMoE):
    """
    MoE Expert Parallel Impl based on DeepEP (https://github.com/deepseek-ai/DeepEP/tree/main)
    """

    _has_printed = False

    def __init__(
        self,
        num_experts: int,
        top_k: int,
        hidden_size: int,
        intermediate_size: int,
        layer_id: int,
        params_dtype: Optional[torch.dtype] = None,
        renormalize: bool = True,
        use_grouped_topk: bool = False,
        num_expert_group: Optional[int] = None,
        topk_group: Optional[int] = None,
        quant_config: Optional[QuantizationConfig] = None,
        tp_size: Optional[int] = None,
        prefix: str = "",
        correction_bias: Optional[torch.Tensor] = None,
        custom_routing_function: Optional[Callable] = None,
        activation: str = "silu",
        routed_scaling_factor: Optional[float] = None,
        deepep_mode: DeepEPMode = DeepEPMode.auto,
    ):
        super().__init__(
            num_experts,
            top_k,
            hidden_size,
            intermediate_size,
            layer_id,
            params_dtype,
            renormalize,
            use_grouped_topk,
            num_expert_group,
            topk_group,
            quant_config,
            tp_size,
            prefix,
            correction_bias,
            custom_routing_function,
            activation,
            routed_scaling_factor,
        )
        self.deepep_mode = deepep_mode
        if self.deepep_mode.enable_low_latency():
            assert use_deep_gemm, f"DeepEP {self.deepep_mode} mode requires deep_gemm"
        self.w13_weight_fp8 = (
            self.w13_weight,
            (
                self.w13_weight_scale_inv
                if self.use_block_quant
                else self.w13_weight_scale
            ),
        )
        self.w2_weight_fp8 = (
            self.w2_weight,
            self.w2_weight_scale_inv if self.use_block_quant else self.w2_weight_scale,
        )

    def forward(
        self,
        hidden_states: torch.Tensor,
        topk_idx: torch.Tensor,
        topk_weights: torch.Tensor,
        reorder_topk_ids: torch.Tensor,
        seg_indptr: torch.Tensor,
        masked_m: torch.Tensor,
        expected_m: int,
        num_recv_tokens_per_expert: List[int],
        forward_mode: ForwardMode,
    ):
        resolved_deepep_mode = self.deepep_mode.resolve(forward_mode)
        if resolved_deepep_mode == DeepEPMode.normal:
            if _ENABLE_JIT_DEEPGEMM:
                return self.forward_deepgemm_contiguous(
                    hidden_states, topk_idx, topk_weights, num_recv_tokens_per_expert
                )
            else:
                return self.forward_normal(hidden_states, reorder_topk_ids, seg_indptr)
        elif resolved_deepep_mode == DeepEPMode.low_latency:
            return self.forward_deepgemm_masked(hidden_states, masked_m, expected_m)
        else:
            raise ValueError(f"Invalid deepep_mode: {self.deepep_mode}")

    def forward_normal(
        self,
        hidden_states: torch.Tensor,
        reorder_topk_ids: torch.Tensor,
        seg_indptr: torch.Tensor,
    ):
        hidden_states_dtype = hidden_states.dtype
        hidden_states_device = hidden_states.device

        assert self.quant_method is not None
        assert self.activation == "silu"
        if self.grouped_gemm_runner is None:
            self.grouped_gemm_runner = GroupedGemmRunner(
                hidden_states.device, use_flashinfer=False  # TODO: use flashinfer
            )

        if self.activation_scheme == "dynamic" and not self.use_block_quant:
            max_value = (
                torch.max(hidden_states)
                .repeat(self.num_experts_per_partition)
                .to(torch.float32)
            )
            self.w13_input_scale = max_value / torch.finfo(self.fp8_dtype).max
        weight_indices_cur_rank = torch.arange(
            0,
            self.num_experts_per_partition,
            device=hidden_states.device,
            dtype=torch.int64,
        )

        # GroupGemm-0
        if hidden_states.shape[0] > 0:
            gateup_output = self.grouped_gemm_runner(
                a=hidden_states,
                b=self.w13_weight,
                c=None,
                c_dtype=hidden_states.dtype,
                batch_size=self.num_experts_per_partition,
                weight_column_major=True,
                seg_indptr=seg_indptr,
                weight_indices=weight_indices_cur_rank,
                use_fp8_w8a8=self.use_fp8_w8a8,
                scale_a=self.w13_input_scale,
                scale_b=(
                    self.w13_weight_scale_inv
                    if self.use_block_quant
                    else self.w13_weight_scale
                ),
                block_shape=self.block_shape,
            )
        else:
            gateup_output = torch.empty(
                hidden_states.shape[0],
                self.w13_weight.shape[1],
                device=hidden_states.device,
                dtype=hidden_states.dtype,
            )

        # Act
        down_input = torch.empty(
            gateup_output.shape[0],
            gateup_output.shape[1] // 2,
            device=gateup_output.device,
            dtype=(
                self.fp8_dtype
                if (self.use_fp8_w8a8 and not self.use_block_quant)
                else hidden_states_dtype
            ),
        )
        if self.w2_input_scale is None and not self.use_block_quant:
            self.w2_input_scale = torch.ones(
                self.num_experts_per_partition,
                dtype=torch.float32,
                device=hidden_states_device,
            )

        if self.activation == "silu":
            silu_and_mul_triton_kernel[(gateup_output.shape[0],)](
                gateup_output,
                down_input,
                gateup_output.shape[1],
                reorder_topk_ids,
                self.w2_input_scale,
                0,
                self.num_experts_per_partition - 1,
                BLOCK_SIZE=512,
            )
        else:
            raise ValueError(f"Unsupported activation: {self.activation=}")

        del gateup_output

        # GroupGemm-1
        down_output = torch.empty(
            down_input.shape[0],
            self.w2_weight.shape[1],
            device=hidden_states_device,
            dtype=hidden_states_dtype,
        )
        if down_input.shape[0] > 0:
            down_output = self.grouped_gemm_runner(
                a=down_input,
                b=self.w2_weight,
                c=down_output,
                batch_size=self.num_experts_per_partition,
                weight_column_major=True,
                seg_indptr=seg_indptr,
                weight_indices=weight_indices_cur_rank,
                use_fp8_w8a8=self.use_fp8_w8a8,
                scale_a=self.w2_input_scale,
                scale_b=(
                    self.w2_weight_scale_inv
                    if self.use_block_quant
                    else self.w2_weight_scale
                ),
                block_shape=self.block_shape,
            )
        return down_output

    def forward_deepgemm_contiguous(
        self,
        hidden_states_fp8: Tuple[torch.Tensor, torch.Tensor],
        topk_idx,
        topk_weights,
        num_recv_tokens_per_expert: List[int],
    ):
        hidden_states_fp8, hidden_states_scale = hidden_states_fp8
        assert self.quant_method is not None
        assert self.activation == "silu"
        if num_recv_tokens_per_expert is None:
            return hidden_states_fp8.bfloat16()
        all_tokens = sum(num_recv_tokens_per_expert)
        if all_tokens <= 0:
            return hidden_states_fp8.bfloat16()
        M, K = hidden_states_fp8.size()
        N = self.w13_weight.size(1)
        scale_block_size = 128

        hidden_states_fp8_shape = hidden_states_fp8.shape
        hidden_states_fp8_device = hidden_states_fp8.device
        hidden_states_fp8_dtype = hidden_states_fp8.dtype

        input_tensor = [
            torch.empty(
                (all_tokens, K),
                device=hidden_states_fp8.device,
                dtype=hidden_states_fp8.dtype,
            ),
            torch.empty(
                (all_tokens, K // 128),
                device=hidden_states_fp8.device,
                dtype=torch.float32,
            ),
        ]
        m_indices = torch.empty(
            all_tokens, device=hidden_states_fp8.device, dtype=torch.int32
        )
        output_index = torch.empty_like(topk_idx)

        num_recv_tokens_per_expert_gpu = torch.tensor(
            num_recv_tokens_per_expert,
            dtype=torch.int32,
            pin_memory=True,
            device="cpu",
        ).cuda(non_blocking=True)
        expert_start_loc = torch.empty_like(num_recv_tokens_per_expert_gpu)

        ep_scatter(
            hidden_states_fp8,
            hidden_states_scale,
            topk_idx,
            num_recv_tokens_per_expert_gpu,
            expert_start_loc,
            input_tensor[0],
            input_tensor[1],
            m_indices,
            output_index,
        )
        dispose_tensor(hidden_states_fp8)

        gateup_output = torch.empty(
            (all_tokens, N),
            device=hidden_states_fp8_device,
            dtype=torch.bfloat16,
        )
        input_tensor[1] = tma_align_input_scale(input_tensor[1])
        m_grouped_gemm_fp8_fp8_bf16_nt_contiguous(
            input_tensor, self.w13_weight_fp8, gateup_output, m_indices
        )
        del input_tensor
        down_input = torch.empty(
            (
                all_tokens,
                N // 2,
            ),
            device=gateup_output.device,
            dtype=torch.bfloat16,
        )
        silu_and_mul(gateup_output.view(-1, N), down_input)
        del gateup_output
        down_output = torch.empty(
            (all_tokens, K),
            device=hidden_states_fp8_device,
            dtype=torch.bfloat16,
        )
        down_input_fp8, down_input_scale = sglang_per_token_group_quant_fp8(
            down_input, scale_block_size
        )
        del down_input
        down_input_scale = tma_align_input_scale(down_input_scale)
        m_grouped_gemm_fp8_fp8_bf16_nt_contiguous(
            (down_input_fp8, down_input_scale),
            self.w2_weight_fp8,
            down_output,
            m_indices,
        )
        del down_input_fp8, down_input_scale

        gather_out = torch.empty(
            hidden_states_fp8_shape,
            device=hidden_states_fp8_device,
            dtype=torch.bfloat16,
        )
        ep_gather(down_output, topk_idx, topk_weights, output_index, gather_out)

        return gather_out

    def forward_deepgemm_masked(
        self,
        hidden_states_fp8: Tuple[torch.Tensor, torch.Tensor],
        masked_m: torch.Tensor,
        expected_m: int,
    ):
        assert self.quant_method is not None
        assert self.activation == "silu"

        # GroupGemm-0
        num_groups, m, k = hidden_states_fp8[0].size()
        n = self.w13_weight.size(1)
        expected_m = min(expected_m, m)
        gateup_output = torch.empty(
            (num_groups, m, n), device=hidden_states_fp8[0].device, dtype=torch.bfloat16
        )
        m_grouped_gemm_fp8_fp8_bf16_nt_masked(
            hidden_states_fp8, self.w13_weight_fp8, gateup_output, masked_m, expected_m
        )
        dispose_tensor(hidden_states_fp8[0])

        # Act
        down_input = torch.empty(
            (
                gateup_output.shape[0],
                gateup_output.shape[1],
                gateup_output.shape[2] // 2,
            ),
            device=gateup_output.device,
            dtype=self.fp8_dtype,
        )
        scale_block_size = 128
        down_input_scale = torch.empty(
            (
                gateup_output.shape[0],
                gateup_output.shape[1],
                gateup_output.shape[2] // 2 // scale_block_size,
            ),
            device=gateup_output.device,
            dtype=torch.float32,
        )
        silu_and_mul_masked_post_quant_fwd(
            gateup_output,
            down_input,
            down_input_scale,
            scale_block_size,
            masked_m,
        )
        del gateup_output

        # GroupGemm-1
        n = self.w2_weight.size(1)
        down_input_fp8 = (
            down_input,
            get_col_major_tma_aligned_tensor(down_input_scale),
        )
        down_output = torch.empty(
            (num_groups, m, n), device=down_input.device, dtype=torch.bfloat16
        )
        m_grouped_gemm_fp8_fp8_bf16_nt_masked(
            down_input_fp8, self.w2_weight_fp8, down_output, masked_m, expected_m
        )

        return down_output


def get_moe_impl_class():
    if global_server_args_dict["enable_deepep_moe"]:
        return DeepEPMoE
    if global_server_args_dict["enable_ep_moe"]:
        return EPMoE
    return FusedMoE<|MERGE_RESOLUTION|>--- conflicted
+++ resolved
@@ -154,7 +154,6 @@
         custom_routing_function: Optional[Callable] = None,
         activation: str = "silu",
         routed_scaling_factor: Optional[float] = None,
-        layer_idx: Optional[int] = None,  # 🔍
     ):
         super().__init__()
 
@@ -185,7 +184,6 @@
         self.custom_routing_function = custom_routing_function
         self.activation = activation
         self.routed_scaling_factor = routed_scaling_factor
-        self.layer_idx = layer_idx  # 🔍
 
         if quant_config is None:
             self.quant_method: Optional[QuantizeMethodBase] = UnquantizedEPMoEMethod()
@@ -242,13 +240,10 @@
             correction_bias=self.correction_bias,
             custom_routing_function=self.custom_routing_function,
             routed_scaling_factor=self.routed_scaling_factor,
-<<<<<<< HEAD
-            layer_idx=self.layer_idx,  # 🔍
-=======
             expert_location_dispatch_info=ExpertLocationDispatchInfo.init_new(
                 layer_id=self.layer_id,
             ),
->>>>>>> 5c0b38f3
+            layer_id=self.layer_id,  # 🔍
         )
 
         reorder_topk_ids, src2dst, seg_indptr = run_moe_ep_preproess(
