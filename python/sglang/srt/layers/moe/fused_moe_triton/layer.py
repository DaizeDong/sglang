# Adapted from https://github.com/vllm-project/vllm/blob/a6221a144af772fd1a68fe7e627935dc53e81738/vllm/model_executor/layers/fused_moe/layer.py

from abc import abstractmethod
from enum import Enum
from typing import Callable, List, Optional, Tuple

import torch

from sglang.srt.custom_op import CustomOp
from sglang.srt.distributed import (
    get_tensor_model_parallel_rank,
    get_tensor_model_parallel_world_size,
    tensor_model_parallel_all_reduce,
)
from sglang.srt.layers.moe.fused_moe_native import moe_forward_native
from sglang.srt.layers.moe.topk import select_experts
from sglang.srt.layers.quantization.base_config import (
    QuantizationConfig,
    QuantizeMethodBase,
)
from sglang.srt.utils import get_bool_env_var, is_hip, permute_weight, set_weight_attrs

if torch.cuda.is_available():
    from sglang.srt.layers.moe.fused_moe_triton.fused_moe import fused_experts
else:
    fused_experts = None  # type: ignore

import logging

_is_hip = is_hip()

if _is_hip:
    from aiter import ck_moe

logger = logging.getLogger(__name__)


class FusedMoeWeightScaleSupported(Enum):
    TENSOR = "tensor"
    CHANNEL = "channel"
    GROUP = "group"
    BLOCK = "block"


class FusedMoEMethodBase(QuantizeMethodBase):

    @abstractmethod
    def create_weights(
        self,
        layer: torch.nn.Module,
        num_experts: int,
        hidden_size: int,
        intermediate_size: int,
        params_dtype: torch.dtype,
        **extra_weight_attrs,
    ):
        raise NotImplementedError

    @abstractmethod
    def apply(
        self,
        layer: torch.nn.Module,
        x: torch.Tensor,
        router_logits: torch.Tensor,
        top_k: int,
        renormalize: bool,
        use_grouped_topk: bool,
    ) -> torch.Tensor:
        raise NotImplementedError


class UnquantizedFusedMoEMethod(FusedMoEMethodBase, CustomOp):
    """MoE method without quantization."""

    def create_weights(
        self,
        layer: torch.nn.Module,
        num_experts: int,
        hidden_size: int,
        intermediate_size: int,
        params_dtype: torch.dtype,
        **extra_weight_attrs,
    ):
        # Fused gate_up_proj (column parallel)
        w13_weight = torch.nn.Parameter(
            torch.empty(
                num_experts, 2 * intermediate_size, hidden_size, dtype=params_dtype
            ),
            requires_grad=False,
        )
        layer.register_parameter("w13_weight", w13_weight)
        set_weight_attrs(w13_weight, extra_weight_attrs)

        # down_proj (row parallel)
        w2_weight = torch.nn.Parameter(
            torch.empty(
                num_experts, hidden_size, intermediate_size, dtype=params_dtype
            ),
            requires_grad=False,
        )
        layer.register_parameter("w2_weight", w2_weight)
        set_weight_attrs(w2_weight, extra_weight_attrs)

    def process_weights_after_loading(self, layer: torch.nn.Module) -> None:
        if _is_hip and get_bool_env_var("CK_MOE"):
            layer.w13_weight = torch.nn.Parameter(
                permute_weight(layer.w13_weight.data),
                requires_grad=False,
            )
            torch.cuda.empty_cache()
            layer.w2_weight = torch.nn.Parameter(
                permute_weight(layer.w2_weight.data),
                requires_grad=False,
            )
            torch.cuda.empty_cache()
        return

    def apply(
        self,
        layer: torch.nn.Module,
        x: torch.Tensor,
        router_logits: torch.Tensor,
        top_k: int,
        renormalize: bool,
        use_grouped_topk: bool,
        topk_group: Optional[int] = None,
        num_expert_group: Optional[int] = None,
        custom_routing_function: Optional[Callable] = None,
        correction_bias: Optional[torch.Tensor] = None,
        activation: str = "silu",
        inplace: bool = True,
        no_combine: bool = False,
        layer_idx: Optional[int] = None,  # 🔍
    ) -> torch.Tensor:
        return self.forward(
            x=x,
            layer=layer,
            router_logits=router_logits,
            top_k=top_k,
            renormalize=renormalize,
            use_grouped_topk=use_grouped_topk,
            topk_group=topk_group,
            num_expert_group=num_expert_group,
            custom_routing_function=custom_routing_function,
            correction_bias=correction_bias,
            activation=activation,
            inplace=inplace,
            no_combine=no_combine,
            layer_idx=layer_idx,  # 🔍
        )

    def forward_cuda(
        self,
        layer: torch.nn.Module,
        x: torch.Tensor,
        use_grouped_topk: bool,
        top_k: int,
        router_logits: torch.Tensor,
        renormalize: bool,
        topk_group: Optional[int] = None,
        num_expert_group: Optional[int] = None,
        custom_routing_function: Optional[Callable] = None,
        correction_bias: Optional[torch.Tensor] = None,
        activation: str = "silu",
        inplace: bool = True,
        no_combine: bool = False,
        layer_idx: Optional[int] = None,  # 🔍
    ) -> torch.Tensor:
        topk_weights, topk_ids = select_experts(
            hidden_states=x,
            router_logits=router_logits,
            use_grouped_topk=use_grouped_topk,
            top_k=top_k,
            renormalize=renormalize,
            topk_group=topk_group,
            num_expert_group=num_expert_group,
            custom_routing_function=custom_routing_function,
            correction_bias=correction_bias,
            layer_idx=layer_idx,  # 🔍
        )

        if _is_hip and get_bool_env_var("CK_MOE"):
            assert not no_combine, "unsupported"
            return ck_moe(
                x,
                layer.w13_weight,
                layer.w2_weight,
                topk_weights,
                topk_ids,
                None,
                None,
                None,
                None,
                32,
                None,
                activation,
            )
        else:
            return fused_experts(
                hidden_states=x,
                w1=layer.w13_weight,
                w2=layer.w2_weight,
                topk_weights=topk_weights,
                topk_ids=topk_ids,
                inplace=inplace and not no_combine,
                activation=activation,
                no_combine=no_combine,
            )

    def forward_cpu(
        self,
        layer: torch.nn.Module,
        x: torch.Tensor,
        use_grouped_topk: bool,
        top_k: int,
        router_logits: torch.Tensor,
        renormalize: bool,
        topk_group: Optional[int] = None,
        num_expert_group: Optional[int] = None,
        custom_routing_function: Optional[Callable] = None,
        correction_bias: Optional[torch.Tensor] = None,
        inplace: bool = True,
        layer_idx: Optional[int] = None,  # 🔍
    ) -> torch.Tensor:
        return moe_forward_native(
            layer,
            x,
            use_grouped_topk,
            top_k,
            router_logits,
            renormalize,
            topk_group,
            num_expert_group,
            custom_routing_function,
            correction_bias,
            layer_idx=layer_idx,  # 🔍
        )

    def forward_tpu(self, *args, **kwargs) -> torch.Tensor:
        raise NotImplementedError("The TPU backend currently does not support MoE.")

    forward_native = forward_cuda


class FusedMoE(torch.nn.Module):
    """FusedMoE layer for MoE models.

    This layer contains both MergedColumnParallel weights (gate_up_proj /
    w13) and RowParallelLinear weights (down_proj/ w2).

    Note: Mixtral uses w1, w2, and w3 for gate, up, and down_proj. We
    copy that naming convention here and handle any remapping in the
    load_weights function in each model implementation.

    Args:
        num_experts: Number of experts in the model
        top_k: Number of experts selected for each token
        hidden_size: Input hidden state size of the transformer
        intermediate_size: Intermediate size of the experts
        params_dtype: Data type for the parameters.
        reduce_results: Whether to all all_reduce on the output of the layer
        renomalize: Whether to renormalize the logits in the fused_moe kernel
        quant_config: Quantization configure.
        inplace: suggestion to compute inplace (modify input activation).
    """

    def __init__(
        self,
        num_experts: int,
        top_k: int,
        hidden_size: int,
        intermediate_size: int,
        params_dtype: Optional[torch.dtype] = None,
        reduce_results: bool = False,
        renormalize: bool = True,
        use_grouped_topk: bool = False,
        num_expert_group: Optional[int] = None,
        topk_group: Optional[int] = None,
        quant_config: Optional[QuantizationConfig] = None,
        tp_size: Optional[int] = None,
        prefix: str = "",
        custom_routing_function: Optional[Callable] = None,
        correction_bias: Optional[torch.Tensor] = None,
        activation: str = "silu",
        use_presharded_weights: bool = False,
        inplace: bool = True,
        no_combine: bool = False,
        layer_idx: Optional[int] = None,  # 🔍
    ):
        super().__init__()

        if params_dtype is None:
            params_dtype = torch.get_default_dtype()

        self.tp_size = (
            tp_size if tp_size is not None else get_tensor_model_parallel_world_size()
        )
        self.top_k = top_k
        self.num_experts = num_experts
        assert intermediate_size % self.tp_size == 0
        self.intermediate_size_per_partition = intermediate_size // self.tp_size
        self.reduce_results = reduce_results
        self.renormalize = renormalize
        self.use_grouped_topk = use_grouped_topk
        if self.use_grouped_topk:
            assert num_expert_group is not None and topk_group is not None
        self.num_expert_group = num_expert_group
        self.topk_group = topk_group
        self.custom_routing_function = custom_routing_function
        self.correction_bias = correction_bias
        self.activation = activation
        self.use_presharded_weights = use_presharded_weights
        self.inplace = inplace
        self.no_combine = no_combine
<<<<<<< HEAD
        self.layer_idx = layer_idx  # 🔍
=======
        self.local_num_experts = num_experts
>>>>>>> 87fafa01

        if quant_config is None:
            self.quant_method: Optional[QuantizeMethodBase] = (
                UnquantizedFusedMoEMethod()
            )
        else:
            self.quant_method = quant_config.get_quant_method(self, prefix)
        assert self.quant_method is not None

        self.quant_method.create_weights(
            layer=self,
            num_experts=num_experts,
            hidden_size=hidden_size,
            # FIXME: figure out which intermediate_size to use
            intermediate_size=self.intermediate_size_per_partition,
            intermediate_size_per_partition=self.intermediate_size_per_partition,
            params_dtype=params_dtype,
            weight_loader=self.weight_loader,
        )

    def _load_per_tensor_weight_scale(
        self,
        shard_id: str,
        param: torch.nn.Parameter,
        loaded_weight: torch.Tensor,
        expert_id: int,
    ):
        param_data = param.data
        # for per tensor weight quantization
        if shard_id in ("w1", "w3"):
            # We have to keep the weight scales of w1 and w3 because
            # we need to re-quantize w1/w3 weights after weight loading.
            idx = 0 if shard_id == "w1" else 1
            param_data[expert_id][idx] = loaded_weight
        # If we are in the row parallel case (down_proj)
        elif shard_id == "w2":
            param_data[expert_id] = loaded_weight

    def _load_model_weight_or_group_weight_scale(
        self,
        shard_dim: int,
        expert_data: torch.Tensor,
        shard_id: str,
        loaded_weight: torch.tensor,
        tp_rank: int,
    ):
        # Load grouped weight scales for group quantization
        # or model weights
        if shard_id == "w2":
            self._load_w2(
                shard_id=shard_id,
                shard_dim=shard_dim,
                loaded_weight=loaded_weight,
                expert_data=expert_data,
                tp_rank=tp_rank,
            )
        elif shard_id in ("w1", "w3"):
            self._load_w13(
                shard_id=shard_id,
                shard_dim=shard_dim,
                loaded_weight=loaded_weight,
                expert_data=expert_data,
                tp_rank=tp_rank,
            )

    def _load_per_channel_weight_scale(
        self,
        expert_data: torch.Tensor,
        shard_dim: int,
        shard_id: str,
        loaded_weight: torch.tensor,
        tp_rank: int,
    ):
        # for per channel weight quantization
        if shard_id == "w2":
            expert_data.copy_(loaded_weight)
        elif shard_id in ("w1", "w3"):
            self._load_w13(
                shard_id=shard_id,
                shard_dim=shard_dim,
                loaded_weight=loaded_weight,
                expert_data=expert_data,
                tp_rank=tp_rank,
            )

    def _load_w13(
        self,
        expert_data: torch.Tensor,
        shard_dim: int,
        shard_id: str,
        loaded_weight: torch.tensor,
        tp_rank: int,
    ):

        # Index the loaded weight for tp sharding.
        # gate_up_proj: "MergedColumnParallel", so tp sharding on output_dim
        shard_size = expert_data.shape[shard_dim] // 2

        if not self.use_presharded_weights:
            loaded_weight = loaded_weight.narrow(
                shard_dim, shard_size * tp_rank, shard_size
            )

        # Narrow parameter and load.
        # w1, gate_proj: Load into first logical weight of w13.
        if shard_id == "w1":
            expert_data = expert_data.narrow(shard_dim, 0, shard_size)
        # w3, up_proj: Load into second logical weight of w13.
        else:
            assert shard_id == "w3"
            expert_data = expert_data.narrow(shard_dim, shard_size, shard_size)
        expert_data.copy_(loaded_weight)

    def _load_w2(
        self,
        expert_data: torch.Tensor,
        shard_dim: int,
        shard_id: str,
        loaded_weight: torch.tensor,
        tp_rank: int,
    ):

        # Index the loaded weight for tp sharding.
        # down_proj: "RowParallel" so tp sharding on input_dim
        # Narrow parameter and load.
        shard_size = expert_data.shape[shard_dim]

        if not self.use_presharded_weights:
            loaded_weight = loaded_weight.narrow(
                shard_dim, shard_size * tp_rank, shard_size
            )

        # w2, down_proj: Load into only logical weight of w2.
        expert_data.copy_(loaded_weight)

    def _load_single_value(
        self, param: torch.nn.Parameter, loaded_weight: torch.Tensor, expert_id: int
    ):
        param_data = param.data

        # Input scales can be loaded directly and should be equal.
        param_data[expert_id] = loaded_weight

    def _load_g_idx(
        self,
        shard_id: str,
        expert_data: torch.Tensor,
        shard_dim: int,
        loaded_weight: torch.tensor,
        tp_rank: int,
    ):

        if shard_id == "w2":
            self._load_w2(
                shard_id=shard_id,
                shard_dim=shard_dim,
                loaded_weight=loaded_weight,
                expert_data=expert_data,
                tp_rank=tp_rank,
            )
        else:
            assert shard_id in ("w1", "w3")
            expert_data.copy_(loaded_weight)

    def weight_loader(
        self,
        param: torch.nn.Parameter,
        loaded_weight: torch.Tensor,
        weight_name: str,
        shard_id: str,
        expert_id: int,
    ) -> None:
        # compressed-tensors checkpoints with packed weights are stored flipped
        # TODO (mgoin): check self.quant_method.quant_config.quant_format
        # against known CompressionFormat enum values that have this quality
        loaded_weight = (
            loaded_weight.t().contiguous()
            if (
                self.quant_method.__class__.__name__
                == "CompressedTensorsWNA16MoEMethod"
            )
            else loaded_weight
        )

        if shard_id not in ("w1", "w2", "w3"):
            raise ValueError(
                f"shard_id must be ['w1','w2','w3'] but " f"got {shard_id}."
            )

        WEIGHT_SCALE_SUPPORTED = [e.value for e in FusedMoeWeightScaleSupported]
        # Fetch the dim to shard the parameter/loaded weight
        # based on the shard id. This will be whatever
        # dimension intermediate_size is used.
        SHARD_ID_TO_SHARDED_DIM = {"w1": 0, "w2": 1, "w3": 0}

        expert_data = param.data[expert_id]
        tp_rank = get_tensor_model_parallel_rank()

        # is_transposed: if the dim to shard the weight
        # should be flipped. Required by GPTQ, compressed-tensors
        # should be whatever dimension intermediate_size is
        is_transposed = getattr(param, "is_transposed", False)
        shard_dim = SHARD_ID_TO_SHARDED_DIM[shard_id]
        if is_transposed:
            shard_dim = ~shard_dim

        # Case input scale: input_scale loading is only supported for fp8
        if "input_scale" in weight_name:
            # INT4-FP8 (INT4 MoE Weight, FP8 Compute): Adjust input_scale for e4m3fnuz (AMD)
            if _is_hip and get_bool_env_var("USE_INT4_WEIGHT"):
                loaded_weight = loaded_weight * 2.0

            # this is needed for compressed-tensors only
            loaded_weight = loaded_weight.to(param.data.device)

            if (
                param.data[expert_id] != 1
                and (param.data[expert_id] - loaded_weight).abs() > 1e-5
            ):
                raise ValueError(
                    "input_scales of w1 and w3 of a layer "
                    f"must be equal. But got {param.data[expert_id]} "
                    f"vs. {loaded_weight}"
                )

            self._load_single_value(
                param=param, loaded_weight=loaded_weight, expert_id=expert_id
            )
            return

        # Case g_idx
        if "g_idx" in weight_name:
            self._load_g_idx(
                shard_dim=0,
                shard_id=shard_id,
                loaded_weight=loaded_weight,
                expert_data=expert_data,
                tp_rank=tp_rank,
            )
            return

        # Case weight scales and zero_points
        if "scale" in weight_name or "zero" in weight_name:
            # load the weight scales and zp based on the quantization scheme
            # supported weight scales/zp can be found in
            # FusedMoeWeightScaleSupported
            # TODO @dsikka: once hardened, refactor to use vLLM Parameters
            # specific to each case
            quant_method = getattr(param, "quant_method", None)
            if quant_method == FusedMoeWeightScaleSupported.CHANNEL.value:
                # INT4-FP8 (INT4 MoE Weight, FP8 Compute): Adjust INT4 column-wise scaling number to e4m3fnuz (AMD)
                if _is_hip and get_bool_env_var("USE_INT4_WEIGHT"):
                    loaded_weight = loaded_weight * 0.5

                self._load_per_channel_weight_scale(
                    shard_id=shard_id,
                    shard_dim=shard_dim,
                    loaded_weight=loaded_weight,
                    expert_data=expert_data,
                    tp_rank=tp_rank,
                )
            elif quant_method in [
                FusedMoeWeightScaleSupported.GROUP.value,
                FusedMoeWeightScaleSupported.BLOCK.value,
            ]:
                self._load_model_weight_or_group_weight_scale(
                    shard_id=shard_id,
                    shard_dim=shard_dim,
                    loaded_weight=loaded_weight,
                    expert_data=expert_data,
                    tp_rank=tp_rank,
                )
            elif quant_method == FusedMoeWeightScaleSupported.TENSOR.value:
                # INT4-FP8 (INT4 MoE Weight, FP8 Compute): Adjust FP8 per-tensor scaling number for e4m3fnuz (AMD)
                if _is_hip and get_bool_env_var("USE_INT4_WEIGHT"):
                    loaded_weight = loaded_weight * 2.0

                self._load_per_tensor_weight_scale(
                    shard_id=shard_id,
                    param=param,
                    loaded_weight=loaded_weight,
                    expert_id=expert_id,
                )
            else:
                raise ValueError(
                    f"quant method must be one of {WEIGHT_SCALE_SUPPORTED}"
                )
            return

        # Case weight_shape
        if "weight_shape" in weight_name:
            # only required by compressed-tensors
            self._load_single_value(
                param=param, loaded_weight=loaded_weight, expert_id=expert_id
            )
            return

        # Case model weights
        if "weight" in weight_name:
            self._load_model_weight_or_group_weight_scale(
                shard_id=shard_id,
                shard_dim=shard_dim,
                loaded_weight=loaded_weight,
                expert_data=expert_data,
                tp_rank=tp_rank,
            )
            return

    def forward(self, hidden_states: torch.Tensor, router_logits: torch.Tensor):
        assert self.quant_method is not None

        # Matrix multiply.
        final_hidden_states = self.quant_method.apply(
            layer=self,
            x=hidden_states,
            router_logits=router_logits,
            top_k=self.top_k,
            renormalize=self.renormalize,
            use_grouped_topk=self.use_grouped_topk,
            topk_group=self.topk_group,
            num_expert_group=self.num_expert_group,
            custom_routing_function=self.custom_routing_function,
            correction_bias=self.correction_bias,
            activation=self.activation,
<<<<<<< HEAD
            inplace=self.inplace,
            no_combine=self.no_combine,
            layer_idx=self.layer_idx,  # 🔍
=======
>>>>>>> 87fafa01
        )

        if self.reduce_results and self.tp_size > 1:
            final_hidden_states = tensor_model_parallel_all_reduce(final_hidden_states)

        return final_hidden_states

    @classmethod
    def make_expert_params_mapping(
        cls,
        ckpt_gate_proj_name: str,
        ckpt_down_proj_name: str,
        ckpt_up_proj_name: str,
        num_experts: int,
    ) -> List[Tuple[str, str, int, str]]:

        return [
            # (param_name, weight_name, expert_id, shard_id)
            (
                (
                    "experts.w13_"
                    if weight_name in [ckpt_gate_proj_name, ckpt_up_proj_name]
                    else "experts.w2_"
                ),
                f"experts.{expert_id}.{weight_name}.",
                expert_id,
                shard_id,
            )
            for expert_id in range(num_experts)
            for shard_id, weight_name in [
                ("w1", ckpt_gate_proj_name),
                ("w2", ckpt_down_proj_name),
                ("w3", ckpt_up_proj_name),
            ]
        ]

    def _load_fp8_scale(
        self,
        param: torch.nn.Parameter,
        loaded_weight: torch.Tensor,
        weight_name: str,
        shard_id: str,
        expert_id: int,
    ) -> None:
        param_data = param.data

        # Input scales can be loaded directly and should be equal.
        if "input_scale" in weight_name:
            if (
                param_data[expert_id] != 1
                and (param_data[expert_id] - loaded_weight).abs() > 1e-5
            ):
                raise ValueError(
                    "input_scales of w1 and w3 of a layer "
                    f"must be equal. But got {param_data[expert_id]} "
                    f"vs. {loaded_weight}"
                )
            param_data[expert_id] = loaded_weight
        # Weight scales
        elif "weight_scale" in weight_name:
            # If we are in merged column case (gate_up_proj)
            if shard_id in ("w1", "w3"):
                # We have to keep the weight scales of w1 and w3 because
                # we need to re-quantize w1/w3 weights after weight loading.
                idx = 0 if shard_id == "w1" else 1
                param_data[expert_id][idx] = loaded_weight
            # If we are in the row parallel case (down_proj)
            else:
                param_data[expert_id] = loaded_weight<|MERGE_RESOLUTION|>--- conflicted
+++ resolved
@@ -312,11 +312,8 @@
         self.use_presharded_weights = use_presharded_weights
         self.inplace = inplace
         self.no_combine = no_combine
-<<<<<<< HEAD
+        self.local_num_experts = num_experts
         self.layer_idx = layer_idx  # 🔍
-=======
-        self.local_num_experts = num_experts
->>>>>>> 87fafa01
 
         if quant_config is None:
             self.quant_method: Optional[QuantizeMethodBase] = (
@@ -641,12 +638,7 @@
             custom_routing_function=self.custom_routing_function,
             correction_bias=self.correction_bias,
             activation=self.activation,
-<<<<<<< HEAD
-            inplace=self.inplace,
-            no_combine=self.no_combine,
             layer_idx=self.layer_idx,  # 🔍
-=======
->>>>>>> 87fafa01
         )
 
         if self.reduce_results and self.tp_size > 1:
