# Copyright 2024 SGLang Team
# Licensed under the Apache License, Version 2.0 (the "License");
# you may not use this file except in compliance with the License.
# You may obtain a copy of the License at
#
#     http://www.apache.org/licenses/LICENSE-2.0
#
# Unless required by applicable law or agreed to in writing, software
# distributed under the License is distributed on an "AS IS" BASIS,
# WITHOUT WARRANTIES OR CONDITIONS OF ANY KIND, either express or implied.
# See the License for the specific language governing permissions and
# limitations under the License.
# ==============================================================================

import math
import os
from typing import Callable, Optional

import torch
import torch.nn.functional as F

<<<<<<< HEAD
from sglang.srt.analysis_record import record_layer_balance_loss, record_layer_router_scores
from sglang.srt.managers.expert_distribution import ExpertDistributionRecorder
=======
from sglang.srt.managers.expert_distribution import (
    ExpertDistributionRecorder,
    get_global_expert_distribution_recorder,
)
from sglang.srt.managers.expert_location_dispatch import (
    ExpertLocationDispatchInfo,
    topk_ids_logical_to_physical,
)
>>>>>>> 5c0b38f3
from sglang.srt.managers.schedule_batch import global_server_args_dict
from sglang.srt.utils import get_compiler_backend, is_cuda, is_hip

try:  # 🔍
    import analysis_utils
    from analysis_utils import (
        PID,
        ANALYSIS_TYPE,
        ANALYSIS_CACHE_DYNAMIC,
    )
    ANALYSIS_MODULE_LOADED = True
except Exception as e:
    PID = os.getpid()
    ANALYSIS_MODULE_LOADED = False

_is_cuda = is_cuda()
_is_hip = is_hip()

if _is_cuda:
    from sgl_kernel import moe_fused_gate

if _is_cuda or _is_hip:
    from sgl_kernel import topk_softmax


def fused_topk_native(
    hidden_states: torch.Tensor,
    gating_output: torch.Tensor,
    topk: int,
    renormalize: bool,
    layer_idx: Optional[int] = None,  # 🔍
):
    assert (
        hidden_states.shape[0] == gating_output.shape[0]
    ), f"Number of tokens mismatch, {hidden_states.shape=} vs {gating_output.shape=}"
    M, _ = hidden_states.shape
    topk_weights = torch.empty(
        M, topk, dtype=torch.float32, device=hidden_states.device
    )
    topk_ids = torch.empty(M, topk, dtype=torch.int32, device=hidden_states.device)
    topk_weights = F.softmax(gating_output.float(), dim=-1)
    topk_weights, topk_ids = torch.topk(topk_weights, topk, dim=-1)
    if renormalize:
        topk_weights = topk_weights / topk_weights.sum(dim=-1, keepdim=True)

    if ANALYSIS_MODULE_LOADED:  # 🔍
        scores = torch.softmax(gating_output, dim=-1, dtype=torch.float32)
        record_layer_balance_loss("balance_loss", scores, topk_ids, topk, layer_idx)
        record_layer_router_scores("router_scores", gating_output, scores, topk_weights, topk_ids, layer_idx)

    return topk_weights, topk_ids


def fused_topk(
    hidden_states: torch.Tensor,
    gating_output: torch.Tensor,
    topk: int,
    renormalize: bool,
    layer_idx: Optional[int] = None,  # 🔍
):
    assert hidden_states.shape[0] == gating_output.shape[0], "Number of tokens mismatch"

    M, _ = hidden_states.shape

    topk_weights = torch.empty(
        M, topk, dtype=torch.float32, device=hidden_states.device
    )
    topk_ids = torch.empty(M, topk, dtype=torch.int32, device=hidden_states.device)
    token_expert_indicies = torch.empty(
        M, topk, dtype=torch.int32, device=hidden_states.device
    )

    topk_softmax(
        topk_weights,
        topk_ids,
        token_expert_indicies,
        gating_output.float(),
    )
    del token_expert_indicies

    if renormalize:
        topk_weights = topk_weights / topk_weights.sum(dim=-1, keepdim=True)

    if ANALYSIS_MODULE_LOADED:  # 🔍
        scores = torch.softmax(gating_output, dim=-1, dtype=torch.float32)
        record_layer_balance_loss("balance_loss", scores, topk_ids, topk, layer_idx)
        record_layer_router_scores("router_scores", gating_output, scores, topk_weights, topk_ids, layer_idx)

    return topk_weights, topk_ids


# This is used by the Deepseek V2/V3/R1 series models
@torch.compile(dynamic=True, backend=get_compiler_backend())
def grouped_topk(
    hidden_states: torch.Tensor,
    gating_output: torch.Tensor,
    topk: int,
    renormalize: bool,
    num_expert_group: int = 0,
    topk_group: int = 0,
    n_share_experts_fusion: int = 0,
    routed_scaling_factor: Optional[float] = None,
<<<<<<< HEAD
    layer_idx: Optional[int] = None,  # 🔍
=======
    num_token_non_padded: Optional[torch.Tensor] = None,
    expert_location_dispatch_info: Optional[ExpertLocationDispatchInfo] = None,
>>>>>>> 5c0b38f3
):
    assert hidden_states.shape[0] == gating_output.shape[0], "Number of tokens mismatch"

    scores = torch.softmax(gating_output, dim=-1)
    num_token = scores.shape[0]
    num_experts = scores.shape[1]
    group_scores = (
        scores.view(num_token, num_expert_group, -1).max(dim=-1).values
    )  # [n, n_group]
    group_idx = torch.topk(group_scores, k=topk_group, dim=-1, sorted=False)[
        1
    ]  # [n, top_k_group]
    group_mask = torch.zeros_like(group_scores)  # [n, n_group]
    group_mask.scatter_(1, group_idx, 1)  # [n, n_group]
    score_mask = (
        group_mask.unsqueeze(-1)
        .expand(num_token, num_expert_group, scores.shape[-1] // num_expert_group)
        .reshape(num_token, -1)
    )  # [n, e]
    tmp_scores = scores.masked_fill(~score_mask.bool(), 0.0)  # [n, e]
    topk_weights, topk_ids = torch.topk(tmp_scores, k=topk, dim=-1, sorted=False)
    if n_share_experts_fusion:
        topk_ids[:, -1] = torch.randint(
            low=num_experts,
            high=num_experts + n_share_experts_fusion,
            size=(topk_ids.size(0),),
            dtype=topk_ids.dtype,
            device=topk_ids.device,
        )
        topk_weights[:, -1] = topk_weights[:, :-1].sum(dim=-1) / routed_scaling_factor

    if renormalize:
        topk_weights_sum = (
            topk_weights.sum(dim=-1, keepdim=True)
            if n_share_experts_fusion == 0
            else topk_weights[:, :-1].sum(dim=-1, keepdim=True)
        )
        topk_weights = topk_weights / topk_weights_sum

<<<<<<< HEAD
    if ANALYSIS_MODULE_LOADED:  # 🔍
        record_layer_balance_loss("balance_loss", scores, topk_ids, topk, layer_idx)
        record_layer_router_scores("router_scores", gating_output, scores, topk_weights, topk_ids, layer_idx)

    return topk_weights.to(torch.float32), topk_ids.to(torch.int32)
=======
    topk_weights, topk_ids = topk_weights.to(torch.float32), topk_ids.to(torch.int32)
    topk_ids = topk_ids_logical_to_physical(topk_ids, expert_location_dispatch_info)
    _mask_topk_ids_padded_region(topk_ids, num_token_non_padded)
    return topk_weights, topk_ids
>>>>>>> 5c0b38f3


def biased_grouped_topk_impl(
    hidden_states: torch.Tensor,
    gating_output: torch.Tensor,
    correction_bias: torch.Tensor,
    topk: int,
    renormalize: bool,
    num_expert_group: int = 0,
    topk_group: int = 0,
    n_share_experts_fusion: int = 0,
    routed_scaling_factor: Optional[float] = None,
<<<<<<< HEAD
    layer_idx: Optional[int] = None,  # 🔍
=======
    num_token_non_padded: Optional[torch.Tensor] = None,
    expert_location_dispatch_info: Optional[ExpertLocationDispatchInfo] = None,
>>>>>>> 5c0b38f3
):
    assert hidden_states.shape[0] == gating_output.shape[0], "Number of tokens mismatch"

    scores = gating_output.sigmoid()
    num_token = scores.shape[0]
    num_experts = scores.shape[1]
    scores_for_choice = scores.view(num_token, -1) + correction_bias.unsqueeze(0)
    group_scores = (
        scores_for_choice.view(num_token, num_expert_group, -1)
        .topk(2, dim=-1)[0]
        .sum(dim=-1)
    )  # [n, n_group]
    group_idx = torch.topk(group_scores, k=topk_group, dim=-1, sorted=False)[
        1
    ]  # [n, top_k_group]
    group_mask = torch.zeros_like(group_scores)  # [n, n_group]
    group_mask.scatter_(1, group_idx, 1)  # [n, n_group]
    score_mask = (
        group_mask.unsqueeze(-1)
        .expand(num_token, num_expert_group, scores.shape[-1] // num_expert_group)
        .reshape(num_token, -1)
    )  # [n, e]
    tmp_scores = scores_for_choice.masked_fill(
        ~score_mask.bool(), float("-inf")
    )  # [n, e]
    _, topk_ids = torch.topk(tmp_scores, k=topk, dim=-1, sorted=False)
    topk_weights = scores.gather(1, topk_ids)

    if n_share_experts_fusion:
        topk_ids[:, -1] = torch.randint(
            low=num_experts,
            high=num_experts + n_share_experts_fusion,
            size=(topk_ids.size(0),),
            dtype=topk_ids.dtype,
            device=topk_ids.device,
        )
        topk_weights[:, -1] = topk_weights[:, :-1].sum(dim=-1) / routed_scaling_factor

    if renormalize:
        topk_weights_sum = (
            topk_weights.sum(dim=-1, keepdim=True)
            if n_share_experts_fusion == 0
            else topk_weights[:, :-1].sum(dim=-1, keepdim=True)
        )
        topk_weights = topk_weights / topk_weights_sum

<<<<<<< HEAD
    if ANALYSIS_MODULE_LOADED:  # 🔍
        record_layer_balance_loss("balance_loss", scores, topk_ids, topk, layer_idx)
        record_layer_router_scores("router_scores", gating_output, scores, topk_weights, topk_ids, layer_idx)

    return topk_weights.to(torch.float32), topk_ids.to(torch.int32)
=======
    topk_weights, topk_ids = topk_weights.to(torch.float32), topk_ids.to(torch.int32)
    topk_ids = topk_ids_logical_to_physical(topk_ids, expert_location_dispatch_info)
    _mask_topk_ids_padded_region(topk_ids, num_token_non_padded)
    return topk_weights, topk_ids
>>>>>>> 5c0b38f3


def is_power_of_two(n):
    return n > 0 and math.log2(n).is_integer()


def _mask_topk_ids_padded_region(
    topk_ids: torch.Tensor,
    num_token_non_padded: Optional[torch.Tensor] = None,
):
    if num_token_non_padded is None:
        return
    indices = torch.arange(0, topk_ids.shape[0], device=topk_ids.device)
    topk_ids[indices >= num_token_non_padded, :] = -1


def biased_grouped_topk(
    hidden_states: torch.Tensor,
    gating_output: torch.Tensor,
    correction_bias: torch.Tensor,
    topk: int,
    renormalize: bool,
    num_expert_group: int = 0,
    topk_group: int = 0,
    compiled: bool = True,
    n_share_experts_fusion: int = 0,
    routed_scaling_factor: Optional[float] = None,
<<<<<<< HEAD
    layer_idx: Optional[int] = None,  # 🔍
=======
    num_token_non_padded: Optional[torch.Tensor] = None,
    expert_location_dispatch_info: Optional[ExpertLocationDispatchInfo] = None,
>>>>>>> 5c0b38f3
):
    assert (
        routed_scaling_factor is not None
    ), "routed_scaling_factor is required for biased_grouped_topk"
    # TODO: moe_fused_gate kernel is not supported for n_share_experts_fusion > 0 now.
    if (
        _is_cuda
        and gating_output.shape[1] // num_expert_group
        <= 32  # moe_fused_gate kernel ensure that num_experts/num_expert_group does not exceed MAX_VPT=32 now. And when kernel can handle MAX_VPT > 32, we can remove this assertion.
        and is_power_of_two(correction_bias.shape[0])
    ):
        topk_weights, topk_ids = moe_fused_gate(
            gating_output,
            correction_bias,
            num_expert_group,
            topk_group,
            topk,
            n_share_experts_fusion,
            routed_scaling_factor,
        )
        # TODO merge into kernel for this branch
        topk_ids = topk_ids_logical_to_physical(topk_ids, expert_location_dispatch_info)
        # TODO will fuse this into kernel, thus use slow manual operation now
        torch.compile(
            _mask_topk_ids_padded_region, dynamic=True, backend=get_compiler_backend()
        )(topk_ids, num_token_non_padded)
        return topk_weights, topk_ids
    else:
        biased_grouped_topk_fn = (
            torch.compile(
                biased_grouped_topk_impl, dynamic=True, backend=get_compiler_backend()
            )
            if compiled
            else biased_grouped_topk_impl
        )
        return biased_grouped_topk_fn(
            hidden_states,
            gating_output,
            correction_bias,
            topk,
            renormalize,
            num_expert_group,
            topk_group,
            n_share_experts_fusion=n_share_experts_fusion,
            routed_scaling_factor=routed_scaling_factor,
<<<<<<< HEAD
            layer_idx=layer_idx,  # 🔍
=======
            num_token_non_padded=num_token_non_padded,
            expert_location_dispatch_info=expert_location_dispatch_info,
>>>>>>> 5c0b38f3
        )


def select_experts(
    hidden_states: torch.Tensor,
    router_logits: torch.Tensor,
    top_k: int,
    use_grouped_topk: bool,
    renormalize: bool,
    topk_group: Optional[int] = None,
    num_expert_group: Optional[int] = None,
    custom_routing_function: Optional[Callable] = None,
    correction_bias: Optional[torch.Tensor] = None,
    torch_native: bool = False,
    routed_scaling_factor: Optional[float] = None,
<<<<<<< HEAD
    layer_idx: Optional[int] = None,  # 🔍
=======
    num_token_non_padded: Optional[torch.Tensor] = None,
    expert_location_dispatch_info: Optional[ExpertLocationDispatchInfo] = None,
>>>>>>> 5c0b38f3
):
    n_share_experts_fusion = global_server_args_dict["n_share_experts_fusion"]
    # DeepSeek V2/V3/R1 series models use grouped_top_k
    if use_grouped_topk:
        assert topk_group is not None
        assert num_expert_group is not None
        if correction_bias is None:
            topk_weights, topk_ids = grouped_topk(
                hidden_states=hidden_states,
                gating_output=router_logits,
                topk=top_k,
                renormalize=renormalize,
                num_expert_group=num_expert_group,
                topk_group=topk_group,
                n_share_experts_fusion=n_share_experts_fusion,
                routed_scaling_factor=routed_scaling_factor,
<<<<<<< HEAD
                layer_idx=layer_idx,  # 🔍
=======
                num_token_non_padded=num_token_non_padded,
                expert_location_dispatch_info=expert_location_dispatch_info,
>>>>>>> 5c0b38f3
            )
        else:
            topk_weights, topk_ids = biased_grouped_topk(
                hidden_states=hidden_states,
                gating_output=router_logits,
                correction_bias=correction_bias,
                topk=top_k,
                renormalize=renormalize,
                num_expert_group=num_expert_group,
                topk_group=topk_group,
                n_share_experts_fusion=n_share_experts_fusion,
                routed_scaling_factor=routed_scaling_factor,
<<<<<<< HEAD
                layer_idx=layer_idx,  # 🔍
=======
                num_token_non_padded=num_token_non_padded,
                expert_location_dispatch_info=expert_location_dispatch_info,
>>>>>>> 5c0b38f3
            )
    elif torch_native and custom_routing_function is None:
        assert (
            num_token_non_padded is None
        ), "num_token_non_padded is not yet supported in fused_topk_native"
        assert expert_location_dispatch_info is None
        topk_weights, topk_ids = fused_topk_native(
            hidden_states=hidden_states,
            gating_output=router_logits,
            topk=top_k,
            renormalize=renormalize,
            layer_idx=layer_idx,  # 🔍
        )
    elif custom_routing_function is None:
        assert (
            num_token_non_padded is None
        ), "num_token_non_padded is not yet supported in fused_topk"
        assert expert_location_dispatch_info is None
        topk_weights, topk_ids = fused_topk(
            hidden_states=hidden_states,
            gating_output=router_logits,
            topk=top_k,
            renormalize=renormalize,
            layer_idx=layer_idx,  # 🔍
        )
    else:
<<<<<<< HEAD
        if ANALYSIS_MODULE_LOADED and analysis_utils.ANALYSIS_ENABLED:  # 🔍
            import warnings
            warnings.warn(f"[{PID}] Using custom routing function which may be incompatible with `analysis_utils`. Some metrics are not available unless the custom function is manually adapted.")
=======
        assert (
            num_token_non_padded is None
        ), "num_token_non_padded is not yet supported in custom_routing_function"
        assert expert_location_dispatch_info is None
>>>>>>> 5c0b38f3
        topk_weights, topk_ids = custom_routing_function(
            hidden_states=hidden_states,
            gating_output=router_logits,
            topk=top_k,
            renormalize=renormalize,
        )

    get_global_expert_distribution_recorder().on_select_experts(topk_ids=topk_ids)

    return topk_weights, topk_ids<|MERGE_RESOLUTION|>--- conflicted
+++ resolved
@@ -19,10 +19,7 @@
 import torch
 import torch.nn.functional as F
 
-<<<<<<< HEAD
 from sglang.srt.analysis_record import record_layer_balance_loss, record_layer_router_scores
-from sglang.srt.managers.expert_distribution import ExpertDistributionRecorder
-=======
 from sglang.srt.managers.expert_distribution import (
     ExpertDistributionRecorder,
     get_global_expert_distribution_recorder,
@@ -31,9 +28,17 @@
     ExpertLocationDispatchInfo,
     topk_ids_logical_to_physical,
 )
->>>>>>> 5c0b38f3
 from sglang.srt.managers.schedule_batch import global_server_args_dict
 from sglang.srt.utils import get_compiler_backend, is_cuda, is_hip
+
+_is_cuda = is_cuda()
+_is_hip = is_hip()
+
+if _is_cuda:
+    from sgl_kernel import moe_fused_gate
+
+if _is_cuda or _is_hip:
+    from sgl_kernel import topk_softmax
 
 try:  # 🔍
     import analysis_utils
@@ -47,22 +52,13 @@
     PID = os.getpid()
     ANALYSIS_MODULE_LOADED = False
 
-_is_cuda = is_cuda()
-_is_hip = is_hip()
-
-if _is_cuda:
-    from sgl_kernel import moe_fused_gate
-
-if _is_cuda or _is_hip:
-    from sgl_kernel import topk_softmax
-
 
 def fused_topk_native(
     hidden_states: torch.Tensor,
     gating_output: torch.Tensor,
     topk: int,
     renormalize: bool,
-    layer_idx: Optional[int] = None,  # 🔍
+    layer_id: Optional[int] = None,  # 🔍
 ):
     assert (
         hidden_states.shape[0] == gating_output.shape[0]
@@ -79,8 +75,8 @@
 
     if ANALYSIS_MODULE_LOADED:  # 🔍
         scores = torch.softmax(gating_output, dim=-1, dtype=torch.float32)
-        record_layer_balance_loss("balance_loss", scores, topk_ids, topk, layer_idx)
-        record_layer_router_scores("router_scores", gating_output, scores, topk_weights, topk_ids, layer_idx)
+        record_layer_balance_loss("balance_loss", scores, topk_ids, topk, layer_id)
+        record_layer_router_scores("router_scores", gating_output, scores, topk_weights, topk_ids, layer_id)
 
     return topk_weights, topk_ids
 
@@ -90,7 +86,7 @@
     gating_output: torch.Tensor,
     topk: int,
     renormalize: bool,
-    layer_idx: Optional[int] = None,  # 🔍
+    layer_id: Optional[int] = None,  # 🔍
 ):
     assert hidden_states.shape[0] == gating_output.shape[0], "Number of tokens mismatch"
 
@@ -117,8 +113,8 @@
 
     if ANALYSIS_MODULE_LOADED:  # 🔍
         scores = torch.softmax(gating_output, dim=-1, dtype=torch.float32)
-        record_layer_balance_loss("balance_loss", scores, topk_ids, topk, layer_idx)
-        record_layer_router_scores("router_scores", gating_output, scores, topk_weights, topk_ids, layer_idx)
+        record_layer_balance_loss("balance_loss", scores, topk_ids, topk, layer_id)
+        record_layer_router_scores("router_scores", gating_output, scores, topk_weights, topk_ids, layer_id)
 
     return topk_weights, topk_ids
 
@@ -134,12 +130,9 @@
     topk_group: int = 0,
     n_share_experts_fusion: int = 0,
     routed_scaling_factor: Optional[float] = None,
-<<<<<<< HEAD
-    layer_idx: Optional[int] = None,  # 🔍
-=======
     num_token_non_padded: Optional[torch.Tensor] = None,
     expert_location_dispatch_info: Optional[ExpertLocationDispatchInfo] = None,
->>>>>>> 5c0b38f3
+    layer_id: Optional[int] = None,  # 🔍
 ):
     assert hidden_states.shape[0] == gating_output.shape[0], "Number of tokens mismatch"
 
@@ -179,18 +172,15 @@
         )
         topk_weights = topk_weights / topk_weights_sum
 
-<<<<<<< HEAD
-    if ANALYSIS_MODULE_LOADED:  # 🔍
-        record_layer_balance_loss("balance_loss", scores, topk_ids, topk, layer_idx)
-        record_layer_router_scores("router_scores", gating_output, scores, topk_weights, topk_ids, layer_idx)
-
-    return topk_weights.to(torch.float32), topk_ids.to(torch.int32)
-=======
     topk_weights, topk_ids = topk_weights.to(torch.float32), topk_ids.to(torch.int32)
     topk_ids = topk_ids_logical_to_physical(topk_ids, expert_location_dispatch_info)
     _mask_topk_ids_padded_region(topk_ids, num_token_non_padded)
+
+    if ANALYSIS_MODULE_LOADED:  # 🔍
+        record_layer_balance_loss("balance_loss", scores, topk_ids, topk, layer_id)
+        record_layer_router_scores("router_scores", gating_output, scores, topk_weights, topk_ids, layer_id)
+
     return topk_weights, topk_ids
->>>>>>> 5c0b38f3
 
 
 def biased_grouped_topk_impl(
@@ -203,12 +193,9 @@
     topk_group: int = 0,
     n_share_experts_fusion: int = 0,
     routed_scaling_factor: Optional[float] = None,
-<<<<<<< HEAD
-    layer_idx: Optional[int] = None,  # 🔍
-=======
     num_token_non_padded: Optional[torch.Tensor] = None,
     expert_location_dispatch_info: Optional[ExpertLocationDispatchInfo] = None,
->>>>>>> 5c0b38f3
+    layer_id: Optional[int] = None,  # 🔍
 ):
     assert hidden_states.shape[0] == gating_output.shape[0], "Number of tokens mismatch"
 
@@ -255,18 +242,15 @@
         )
         topk_weights = topk_weights / topk_weights_sum
 
-<<<<<<< HEAD
-    if ANALYSIS_MODULE_LOADED:  # 🔍
-        record_layer_balance_loss("balance_loss", scores, topk_ids, topk, layer_idx)
-        record_layer_router_scores("router_scores", gating_output, scores, topk_weights, topk_ids, layer_idx)
-
-    return topk_weights.to(torch.float32), topk_ids.to(torch.int32)
-=======
     topk_weights, topk_ids = topk_weights.to(torch.float32), topk_ids.to(torch.int32)
     topk_ids = topk_ids_logical_to_physical(topk_ids, expert_location_dispatch_info)
     _mask_topk_ids_padded_region(topk_ids, num_token_non_padded)
+
+    if ANALYSIS_MODULE_LOADED:  # 🔍
+        record_layer_balance_loss("balance_loss", scores, topk_ids, topk, layer_id)
+        record_layer_router_scores("router_scores", gating_output, scores, topk_weights, topk_ids, layer_id)
+
     return topk_weights, topk_ids
->>>>>>> 5c0b38f3
 
 
 def is_power_of_two(n):
@@ -294,12 +278,9 @@
     compiled: bool = True,
     n_share_experts_fusion: int = 0,
     routed_scaling_factor: Optional[float] = None,
-<<<<<<< HEAD
-    layer_idx: Optional[int] = None,  # 🔍
-=======
     num_token_non_padded: Optional[torch.Tensor] = None,
     expert_location_dispatch_info: Optional[ExpertLocationDispatchInfo] = None,
->>>>>>> 5c0b38f3
+    layer_id: Optional[int] = None,  # 🔍
 ):
     assert (
         routed_scaling_factor is not None
@@ -345,12 +326,9 @@
             topk_group,
             n_share_experts_fusion=n_share_experts_fusion,
             routed_scaling_factor=routed_scaling_factor,
-<<<<<<< HEAD
-            layer_idx=layer_idx,  # 🔍
-=======
             num_token_non_padded=num_token_non_padded,
             expert_location_dispatch_info=expert_location_dispatch_info,
->>>>>>> 5c0b38f3
+            layer_id=layer_id,  # 🔍
         )
 
 
@@ -366,12 +344,9 @@
     correction_bias: Optional[torch.Tensor] = None,
     torch_native: bool = False,
     routed_scaling_factor: Optional[float] = None,
-<<<<<<< HEAD
-    layer_idx: Optional[int] = None,  # 🔍
-=======
     num_token_non_padded: Optional[torch.Tensor] = None,
     expert_location_dispatch_info: Optional[ExpertLocationDispatchInfo] = None,
->>>>>>> 5c0b38f3
+    layer_id: Optional[int] = None,  # 🔍
 ):
     n_share_experts_fusion = global_server_args_dict["n_share_experts_fusion"]
     # DeepSeek V2/V3/R1 series models use grouped_top_k
@@ -388,12 +363,9 @@
                 topk_group=topk_group,
                 n_share_experts_fusion=n_share_experts_fusion,
                 routed_scaling_factor=routed_scaling_factor,
-<<<<<<< HEAD
-                layer_idx=layer_idx,  # 🔍
-=======
                 num_token_non_padded=num_token_non_padded,
                 expert_location_dispatch_info=expert_location_dispatch_info,
->>>>>>> 5c0b38f3
+                layer_id=layer_id,  # 🔍
             )
         else:
             topk_weights, topk_ids = biased_grouped_topk(
@@ -406,12 +378,9 @@
                 topk_group=topk_group,
                 n_share_experts_fusion=n_share_experts_fusion,
                 routed_scaling_factor=routed_scaling_factor,
-<<<<<<< HEAD
-                layer_idx=layer_idx,  # 🔍
-=======
                 num_token_non_padded=num_token_non_padded,
                 expert_location_dispatch_info=expert_location_dispatch_info,
->>>>>>> 5c0b38f3
+                layer_id=layer_id,  # 🔍
             )
     elif torch_native and custom_routing_function is None:
         assert (
@@ -423,7 +392,7 @@
             gating_output=router_logits,
             topk=top_k,
             renormalize=renormalize,
-            layer_idx=layer_idx,  # 🔍
+            layer_id=layer_id,  # 🔍
         )
     elif custom_routing_function is None:
         assert (
@@ -435,19 +404,16 @@
             gating_output=router_logits,
             topk=top_k,
             renormalize=renormalize,
-            layer_idx=layer_idx,  # 🔍
+            layer_id=layer_id,  # 🔍
         )
     else:
-<<<<<<< HEAD
         if ANALYSIS_MODULE_LOADED and analysis_utils.ANALYSIS_ENABLED:  # 🔍
             import warnings
             warnings.warn(f"[{PID}] Using custom routing function which may be incompatible with `analysis_utils`. Some metrics are not available unless the custom function is manually adapted.")
-=======
         assert (
             num_token_non_padded is None
         ), "num_token_non_padded is not yet supported in custom_routing_function"
         assert expert_location_dispatch_info is None
->>>>>>> 5c0b38f3
         topk_weights, topk_ids = custom_routing_function(
             hidden_states=hidden_states,
             gating_output=router_logits,
