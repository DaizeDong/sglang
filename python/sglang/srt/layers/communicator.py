--- conflicted
+++ resolved
@@ -11,6 +11,7 @@
 # See the License for the specific language governing permissions and
 # limitations under the License.
 # ==============================================================================
+
 from dataclasses import dataclass
 from enum import Enum, auto
 from functools import partial
@@ -223,21 +224,13 @@
         residual: torch.Tensor,
         forward_batch: ForwardBatch,
     ):
-<<<<<<< HEAD
-        hidden_states, residual = _communicate_with_all_reduce_and_layer_norm(
-=======
-        return self._communicate_with_all_reduce_and_layer_norm_fn(
->>>>>>> b18416fb
+        hidden_states, residual = self._communicate_with_all_reduce_and_layer_norm_fn(
             hidden_states=hidden_states,
             residual=residual,
             forward_batch=forward_batch,
             layernorm=self.post_attention_layernorm,
-<<<<<<< HEAD
-            context=self._compute_context(forward_batch),
+            context=self._context,
             layer_id=self.layer_id,  # 🔍
-=======
-            context=self._context,
->>>>>>> b18416fb
         )
 
         if ANALYSIS_MODULE_LOADED:  # 🔍
@@ -255,15 +248,8 @@
             hidden_states=hidden_states,
             residual=residual,
             forward_batch=forward_batch,
-<<<<<<< HEAD
-            hidden_states_input_mode=self.layer_scatter_modes.mlp_mode,
-            residual_input_mode=self.layer_scatter_modes.middle_residual_mode,
-            output_mode=self.layer_scatter_modes.layer_output_mode,
-            context=self._compute_context(forward_batch),
+            context=self._context,
             layer_id=self.layer_id,  # 🔍
-=======
-            context=self._context,
->>>>>>> b18416fb
         )
 
 
@@ -315,24 +301,6 @@
 
         raise NotImplementedError(f"{input_mode=} {output_mode=}")
 
-<<<<<<< HEAD
-    context.check_shape(hidden_states, input_mode)
-    return context.check_shape(_inner(), output_mode)
-
-
-def _communicate_with_all_reduce_and_layer_norm(
-    hidden_states: torch.Tensor,
-    residual: torch.Tensor,
-    hidden_states_input_mode: ScatterMode,
-    residual_input_mode: ScatterMode,
-    hidden_states_output_mode: ScatterMode,
-    residual_output_mode: ScatterMode,
-    forward_batch: ForwardBatch,
-    layernorm: torch.nn.Module,
-    context: _Context,
-    layer_id: Optional[int] = None,  # 🔍
-):
-=======
     @staticmethod
     def _trivial(
         hidden_states: torch.Tensor,
@@ -359,17 +327,11 @@
 
 
 class CommunicateWithAllReduceAndLayerNormFn:
->>>>>>> b18416fb
     """Besides communication, needs to
     1. All reduce in tp_attn_group on hidden_states
     2. Apply layer norm
     """
 
-<<<<<<< HEAD
-    def _inner():
-        nonlocal hidden_states, residual
-        # 🔍 TODO: Check if this is correct!!!!!!!!!!!!!!!!!!!!!!!!!!!!!!!!!!!!!
-=======
     @staticmethod
     def get_fn(
         hidden_states_input_mode: ScatterMode,
@@ -378,7 +340,6 @@
         residual_output_mode: ScatterMode,
         context: CommunicateContext,
     ):
->>>>>>> b18416fb
 
         if (
             context.is_same_group_size(
@@ -387,17 +348,7 @@
             and context.is_same_group_size(residual_input_mode, residual_output_mode)
             and context.attn_tp_size == 1
         ):
-<<<<<<< HEAD
-            if ANALYSIS_MODULE_LOADED:  # 🔍
-                record_layer_activation_magnitude("attn_outputs", hidden_states, layer_id)
-                record_layer_activation_magnitude("attn_residual_outputs", hidden_states + residual.to(torch.float32), layer_id)
-            # TODO move these `if shape != 0` into LayerNorm itself
-            if hidden_states.shape[0] != 0:
-                hidden_states, residual = layernorm(hidden_states, residual)
-            return hidden_states, residual
-=======
             return CommunicateWithAllReduceAndLayerNormFn._simple
->>>>>>> b18416fb
 
         if (
             (hidden_states_input_mode == ScatterMode.TP_ATTN_FULL)
@@ -405,31 +356,7 @@
             and (hidden_states_output_mode == ScatterMode.FULL)
             and (residual_output_mode == ScatterMode.TP_ATTN_FULL)
         ):
-<<<<<<< HEAD
-            if context.local_attn_dp_size != 1:
-                if context.attn_tp_rank == 0:
-                    hidden_states += residual
-                hidden_states, local_hidden_states = (
-                    forward_batch.gathered_buffer,
-                    hidden_states,
-                )
-                dp_gather_partial(hidden_states, local_hidden_states, forward_batch)
-                dp_scatter(residual, hidden_states, forward_batch)
-                if ANALYSIS_MODULE_LOADED:  # 🔍
-                    record_layer_activation_magnitude("attn_outputs", hidden_states, layer_id)
-                    record_layer_activation_magnitude("attn_residual_outputs", hidden_states + residual.to(torch.float32), layer_id)
-                if hidden_states.shape[0] != 0:
-                    hidden_states = layernorm(hidden_states)
-            else:
-                hidden_states = tensor_model_parallel_all_reduce(hidden_states)
-                if ANALYSIS_MODULE_LOADED:  # 🔍
-                    record_layer_activation_magnitude("attn_outputs", hidden_states, layer_id)
-                    record_layer_activation_magnitude("attn_residual_outputs", hidden_states + residual.to(torch.float32), layer_id)
-                hidden_states, residual = layernorm(hidden_states, residual)
-            return hidden_states, residual
-=======
             return CommunicateWithAllReduceAndLayerNormFn._gather_hidden_states
->>>>>>> b18416fb
 
         if (
             (hidden_states_input_mode == ScatterMode.TP_ATTN_FULL)
@@ -439,56 +366,15 @@
             and (hidden_states_output_mode == ScatterMode.SCATTERED)
             and (residual_output_mode == ScatterMode.SCATTERED)
         ):
-<<<<<<< HEAD
-            tensor_list = list(hidden_states.tensor_split(context.attn_tp_size))
-            hidden_states = tensor_list[context.attn_tp_rank]
-            attn_tp_reduce_scatter(hidden_states, tensor_list)
-            if residual_input_mode == ScatterMode.TP_ATTN_FULL:
-                residual = residual.tensor_split(context.attn_tp_size)[
-                    context.attn_tp_rank
-                ]
-            if ANALYSIS_MODULE_LOADED:  # 🔍
-                record_layer_activation_magnitude("attn_outputs", hidden_states, layer_id)
-                record_layer_activation_magnitude("attn_residual_outputs", hidden_states + residual.to(torch.float32), layer_id)
-            if hidden_states.shape[0] != 0:
-                hidden_states, residual = layernorm(hidden_states, residual)
-            return hidden_states, residual
-=======
             return partial(
                 CommunicateWithAllReduceAndLayerNormFn._scatter_hidden_states_and_residual,
                 residual_input_mode=residual_input_mode,
             )
->>>>>>> b18416fb
 
         raise NotImplementedError(
             f"{hidden_states_input_mode=} {residual_input_mode=} {residual_output_mode=} {residual_output_mode=}"
         )
 
-<<<<<<< HEAD
-    context.check_shapes(
-        (hidden_states, residual), (hidden_states_input_mode, residual_input_mode)
-    )
-    return context.check_shapes(
-        _inner(), (hidden_states_output_mode, residual_output_mode)
-    )
-
-
-def _communicate_summable_tensor_pair(
-    hidden_states: torch.Tensor,
-    residual: torch.Tensor,
-    forward_batch: ForwardBatch,
-    hidden_states_input_mode: ScatterMode,
-    residual_input_mode: ScatterMode,
-    output_mode: ScatterMode,
-    context: _Context,
-    layer_id: Optional[int] = None,  # 🔍
-):
-    """It is allowed to make (hidden_states, residual) := (hidden_states + residual, None) if needed."""
-
-    def _inner():
-        nonlocal hidden_states, residual
-        # 🔍 TODO: Check if this is correct!!!!!!!!!!!!!!!!!!!!!!!!!!!!!!!!!!!!!
-=======
     @staticmethod
     def _simple(
         hidden_states: torch.Tensor,
@@ -496,7 +382,12 @@
         forward_batch: ForwardBatch,
         layernorm: torch.nn.Module,
         context: CommunicateContext,
-    ):
+        layer_id: Optional[int] = None,  # 🔍
+    ):
+        # 🔍 TODO: Check if this is correct!!!!!!!!!!!!!!!!!!!!!!!!!!!!!!!!!!!!!
+        if ANALYSIS_MODULE_LOADED:  # 🔍
+            record_layer_activation_magnitude("attn_outputs", hidden_states, layer_id)
+            record_layer_activation_magnitude("attn_residual_outputs", hidden_states + residual.to(torch.float32), layer_id)
         # TODO move these `if shape != 0` into LayerNorm itself
         if hidden_states.shape[0] != 0:
             hidden_states, residual = layernorm(hidden_states, residual)
@@ -509,7 +400,9 @@
         forward_batch: ForwardBatch,
         layernorm: torch.nn.Module,
         context: CommunicateContext,
-    ):
+        layer_id: Optional[int] = None,  # 🔍
+    ):
+        # 🔍 TODO: Check if this is correct!!!!!!!!!!!!!!!!!!!!!!!!!!!!!!!!!!!!!
         if context.local_attn_dp_size != 1:
             if context.attn_tp_rank == 0:
                 hidden_states += residual
@@ -519,10 +412,16 @@
             )
             dp_gather_partial(hidden_states, local_hidden_states, forward_batch)
             dp_scatter(residual, hidden_states, forward_batch)
+            if ANALYSIS_MODULE_LOADED:  # 🔍
+                record_layer_activation_magnitude("attn_outputs", hidden_states, layer_id)
+                record_layer_activation_magnitude("attn_residual_outputs", hidden_states + residual.to(torch.float32), layer_id)
             if hidden_states.shape[0] != 0:
                 hidden_states = layernorm(hidden_states)
         else:
             hidden_states = tensor_model_parallel_all_reduce(hidden_states)
+            if ANALYSIS_MODULE_LOADED:  # 🔍
+                record_layer_activation_magnitude("attn_outputs", hidden_states, layer_id)
+                record_layer_activation_magnitude("attn_residual_outputs", hidden_states + residual.to(torch.float32), layer_id)
             hidden_states, residual = layernorm(hidden_states, residual)
         return hidden_states, residual
 
@@ -533,19 +432,23 @@
         forward_batch: ForwardBatch,
         layernorm: torch.nn.Module,
         context: CommunicateContext,
+        layer_id: Optional[int] = None,  # 🔍
         *,
         residual_input_mode,
     ):
+        # 🔍 TODO: Check if this is correct!!!!!!!!!!!!!!!!!!!!!!!!!!!!!!!!!!!!!
         tensor_list = list(hidden_states.tensor_split(context.attn_tp_size))
         hidden_states = tensor_list[context.attn_tp_rank]
         attn_tp_reduce_scatter(hidden_states, tensor_list)
         if residual_input_mode == ScatterMode.TP_ATTN_FULL:
             residual = residual.tensor_split(context.attn_tp_size)[context.attn_tp_rank]
+        if ANALYSIS_MODULE_LOADED:  # 🔍
+            record_layer_activation_magnitude("attn_outputs", hidden_states, layer_id)
+            record_layer_activation_magnitude("attn_residual_outputs", hidden_states + residual.to(torch.float32), layer_id)
         if hidden_states.shape[0] != 0:
             hidden_states, residual = layernorm(hidden_states, residual)
         return hidden_states, residual
 
->>>>>>> b18416fb
 
 class CommunicateSummableTensorPairFn:
     """It is allowed to make (hidden_states, residual) := (hidden_states + residual, None) if needed."""
@@ -576,58 +479,20 @@
         if context.is_same_group_size(
             hidden_states_input_mode, output_mode
         ) and context.is_same_group_size(residual_input_mode, output_mode):
-<<<<<<< HEAD
-            if ANALYSIS_MODULE_LOADED:  # 🔍
-                record_layer_activation_magnitude("mlp_outputs", hidden_states, layer_id)
-                record_layer_activation_magnitude("mlp_residual_outputs", hidden_states + residual.to(torch.float32), layer_id)
-            return hidden_states, residual
-=======
             return CommunicateSummableTensorPairFn._trivial
->>>>>>> b18416fb
 
         if (
             (hidden_states_input_mode == ScatterMode.FULL)
             and (residual_input_mode == ScatterMode.TP_ATTN_FULL)
             and (output_mode == ScatterMode.TP_ATTN_FULL)
         ):
-<<<<<<< HEAD
-            # TODO(ch-wan): use reduce-scatter in MLP to avoid this scatter
-            # important: forward batch.gathered_buffer is used both after scatter and after gather.
-            # be careful about this!
-            hidden_states, global_hidden_states = (
-                forward_batch.gathered_buffer[: forward_batch.input_ids.shape[0]],
-                hidden_states,
-            )
-            dp_scatter(hidden_states, global_hidden_states, forward_batch)
-            if ANALYSIS_MODULE_LOADED:  # 🔍
-                record_layer_activation_magnitude("mlp_outputs", hidden_states, layer_id)
-                record_layer_activation_magnitude("mlp_residual_outputs", hidden_states + residual.to(torch.float32), layer_id)
-            return hidden_states, residual
-=======
             return CommunicateSummableTensorPairFn._scatter_hidden_states
->>>>>>> b18416fb
 
         if (
             (hidden_states_input_mode == ScatterMode.SCATTERED)
             and (residual_input_mode == ScatterMode.SCATTERED)
             and (output_mode == ScatterMode.TP_ATTN_FULL)
         ):
-<<<<<<< HEAD
-            if ANALYSIS_MODULE_LOADED:  # 🔍
-                record_layer_activation_magnitude("mlp_outputs", hidden_states, layer_id)
-                record_layer_activation_magnitude("mlp_residual_outputs", hidden_states + residual.to(torch.float32), layer_id)
-            hidden_states += residual
-            residual = None
-            hidden_states, local_hidden_states = (
-                forward_batch.gathered_buffer[: forward_batch.input_ids.shape[0]],
-                hidden_states,
-            )
-            attn_tp_all_gather(
-                list(hidden_states.tensor_split(context.attn_tp_size)),
-                local_hidden_states,
-            )
-            return hidden_states, residual
-=======
             return CommunicateSummableTensorPairFn._gather
 
         if (
@@ -636,7 +501,6 @@
             and (output_mode == ScatterMode.SCATTERED)
         ):
             return CommunicateSummableTensorPairFn._scatter
->>>>>>> b18416fb
 
         raise NotImplementedError(
             f"{hidden_states_input_mode=} {residual_input_mode=} {output_mode=}"
@@ -648,7 +512,12 @@
         residual: torch.Tensor,
         forward_batch: ForwardBatch,
         context: CommunicateContext,
-    ):
+        layer_id: Optional[int] = None,  # 🔍
+    ):
+        # 🔍 TODO: Check if this is correct!!!!!!!!!!!!!!!!!!!!!!!!!!!!!!!!!!!!!
+        if ANALYSIS_MODULE_LOADED:  # 🔍
+            record_layer_activation_magnitude("mlp_outputs", hidden_states, layer_id)
+            record_layer_activation_magnitude("mlp_residual_outputs", hidden_states + residual.to(torch.float32), layer_id)
         return hidden_states, residual
 
     @staticmethod
@@ -657,7 +526,9 @@
         residual: torch.Tensor,
         forward_batch: ForwardBatch,
         context: CommunicateContext,
-    ):
+        layer_id: Optional[int] = None,  # 🔍
+    ):
+        # 🔍 TODO: Check if this is correct!!!!!!!!!!!!!!!!!!!!!!!!!!!!!!!!!!!!!
         # TODO(ch-wan): use reduce-scatter in MLP to avoid this scatter
         # important: forward batch.gathered_buffer is used both after scatter and after gather.
         # be careful about this!
@@ -666,6 +537,9 @@
             hidden_states,
         )
         dp_scatter(hidden_states, global_hidden_states, forward_batch)
+        if ANALYSIS_MODULE_LOADED:  # 🔍
+            record_layer_activation_magnitude("mlp_outputs", hidden_states, layer_id)
+            record_layer_activation_magnitude("mlp_residual_outputs", hidden_states + residual.to(torch.float32), layer_id)
         return hidden_states, residual
 
     @staticmethod
@@ -674,7 +548,12 @@
         residual: torch.Tensor,
         forward_batch: ForwardBatch,
         context: CommunicateContext,
-    ):
+        layer_id: Optional[int] = None,  # 🔍
+    ):
+        # 🔍 TODO: Check if this is correct!!!!!!!!!!!!!!!!!!!!!!!!!!!!!!!!!!!!!
+        if ANALYSIS_MODULE_LOADED:  # 🔍
+            record_layer_activation_magnitude("mlp_outputs", hidden_states, layer_id)
+            record_layer_activation_magnitude("mlp_residual_outputs", hidden_states + residual.to(torch.float32), layer_id)
         hidden_states += residual
         residual = None
         hidden_states, local_hidden_states = (
@@ -694,6 +573,7 @@
         forward_batch: ForwardBatch,
         context: CommunicateContext,
     ):
+        # 🔍 TODO: Check if this is correct!!!!!!!!!!!!!!!!!!!!!!!!!!!!!!!!!!!!!
         assert residual is None, "not yet handled residual!=None"
         tensor_list = list(hidden_states.tensor_split(context.attn_tp_size))
         hidden_states = tensor_list[context.attn_tp_rank]
