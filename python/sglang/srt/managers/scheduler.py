--- conflicted
+++ resolved
@@ -146,9 +146,6 @@
 )
 from sglang.utils import TypeBasedDispatcher, get_exception_traceback
 
-<<<<<<< HEAD
-expert_distribution_recorder = ExpertDistributionRecorder()
-
 try:  # 🔍
     import analysis_utils
     from analysis_utils import (
@@ -165,8 +162,6 @@
     ANALYSIS_MODULE_LOADED = False
 print(f"[{PID}] ANALYSIS_MODULE_LOADED: {ANALYSIS_MODULE_LOADED}")
 
-=======
->>>>>>> 5c0b38f3
 logger = logging.getLogger(__name__)
 
 # Test retract decode for debugging purposes
